--- conflicted
+++ resolved
@@ -52,14 +52,6 @@
     /// for this type combination or partial path.
     table_trie: Vec<usize>,
 
-<<<<<<< HEAD
-    // Vector of sorted (table_idx, row_idx) in [`TableWriter`].
-    order: Vec<usize>,
-=======
-    ///Vector of sorted (table_idx, row_idx) in [`TupleBuffer`].
-    order: Vec<(usize, usize)>,
-
->>>>>>> d88745ea
     /// List of all u64 value columns used across the tables.
     cols_u64: Vec<Vec<u64>>,
     /// List of all u32 value columns used across the tables.
@@ -103,7 +95,6 @@
             tables: Vec::with_capacity(initial_capacity),
             table_lengths: Vec::with_capacity(initial_capacity),
             table_trie: table_trie,
-            order: Vec::new(),
             cols_u64: Vec::with_capacity(initial_capacity),
             cols_u32: Vec::with_capacity(initial_capacity),
             cols_floats: Vec::with_capacity(initial_capacity),
@@ -118,22 +109,15 @@
         self.col_num
     }
 
-<<<<<<< HEAD
     /// Returns the number of rows in the [`TableWriter`]
     pub fn size(&self) -> usize {
         self.table_lengths.iter().sum()
     }
 
-    /// Provide the next value that is to be added to the table. Values are added in a row based
-    /// fashion. When the value for the last column was provided, the row is committed to the
-    /// table. Alternatively, a partially built row can be abandonded by calling
-    /// [`drop_current_row`](Column_Writer::drop_current_row).
-=======
     /// Provide the next value for the current tuple. Values are added in in order.
     /// When the value for the last column was provided, the tuple is committed to the
     /// buffer. Alternatively, a partially built tuple can be abandonded by calling
     /// [`drop_current_tuple`](TupleBuffer::drop_current_tuple).
->>>>>>> d88745ea
     pub fn next_value(&mut self, value: AnyDataValue) {
         self.cur_row[self.cur_col_idx] = value;
         self.cur_col_idx += 1;
@@ -149,81 +133,32 @@
         self.cur_col_idx = 0;
     }
 
-<<<<<<< HEAD
-    /// Utility function to indicate the data loading process has ended, and to sort the data.
-    /// Following data insertions are ignored.
+    /// Function to indicate the data loading process has ended, and to sort the data.
     pub fn finalize(self) -> SortedTupleBuffer<'a> {
         let order = self.get_order();
         SortedTupleBuffer::new(self, order)
     }
 
-    /// Compare two rows bt types and values corresponding to their row indexes, according to the
+    /// Returns the order of tuples in the TupleBuffer
     fn get_order(&self) -> Vec<usize> {
         let mut order: Vec<usize> = (0..self.size()).collect();
         order.sort_by(|x, y| self.compare_rows(x, y));
         order
     }
-=======
-    pub(super) fn sort(&mut self) {
-        // initialize
-        let mut order: Vec<(usize, usize)> = Vec::with_capacity(self.size());
-        // populate self.order
-        for i in 0..self.table_lengths.len() {
-            for j in 0..self.table_lengths[i] {
-                order.push((i, j));
-            }
-        }
-        // sort
-        order.sort_by(
-            |(first_table_idx, first_row_idx), (second_table_idx, second_row_idx)| {
-                self.compare_tuples(
-                    &first_table_idx,
-                    &first_row_idx,
-                    &second_table_idx,
-                    &second_row_idx,
-                )
-            },
-        );
-        //save
-        self.order = order.clone();
-    }
-
-    /// Given two table indexes and rows indexes, compare the row indexes by type and value.
-    fn compare_tuples(
-        &self,
-        first_table_idx: &usize,
-        first_row_idx: &usize,
-        second_table_idx: &usize,
-        second_row_idx: &usize,
-    ) -> Ordering {
-        let first_table: &TypedTableRecord = &self.tables[*first_table_idx];
-        let second_table: &TypedTableRecord = &self.tables[*second_table_idx];
->>>>>>> d88745ea
-
-    /// Compare two rows bt types and values corresponding to their row indexes, according to the
-    /// internal order of rows, i.e., row indexes in the first table are maintained, but row
-    /// indexes in the second table start from table_lengths[0], and so on.
-    fn compare_rows(&self, first_row_idx: &usize, second_row_idx: &usize) -> Ordering {
+
+    /// Compare two tuples by types and values corresponding to their tuple indexes, according to
+    /// the internal order of tuples, i.e., tuple indexes in the first inner table are maintained,
+    /// and row indexes in the second table start from table_lengths[0], and so on.
+    fn compare_rows(&self, first_tuple_idx: &usize, second_tuple_idx: &usize) -> Ordering {
         assert!(true);
         for i in 0..self.col_num {
-            let first_storage_value = self.get_value(*first_row_idx, i).unwrap();
-            let second_storage_value = self.get_value(*second_row_idx, i).unwrap();
+            let first_storage_value = self.get_value(*first_tuple_idx, i).unwrap();
+            let second_storage_value = self.get_value(*second_tuple_idx, i).unwrap();
             if first_storage_value.cmp(&second_storage_value) != Ordering::Equal {
                 return first_storage_value.cmp(&second_storage_value);
             }
         }
         Ordering::Equal
-    }
-
-    /// Returns the values on the nth column in the [`TupleBuffer`] represented by an iterator of
-    /// [`StorageValueT`]s.
-    pub(super) fn get_column<'b>(
-        &'b self,
-        column_idx: &'b usize,
-    ) -> impl Iterator<Item = StorageValueT> + 'b {
-        self.order
-            .iter()
-            .map(|row_idx| self.get_value(*row_idx, *column_idx).unwrap())
     }
 
     /// Return the [`StorageValueT`] corresponding to the [`table_idx`], [`column_idx`], and [`row_idx`].
@@ -247,18 +182,8 @@
         }
     }
 
-<<<<<<< HEAD
-    /// Returns the value of the row number `val_index` (according to the internal
-    /// order of rows, not the insertion order) at position number `col_index`.
-=======
-    /// Returns the number of tuples in the [`TupleBuffer`].
-    pub fn size(&self) -> usize {
-        self.table_lengths.iter().sum()
-    }
-
     /// Returns the value of the tuple number `val_index` (according to the internal
     /// order of tuples, not the insertion order) at position number `col_index`.
->>>>>>> d88745ea
     /// None is returned if there are fewer values than `val_index`.
     pub(crate) fn get_value(&self, val_index: usize, col_index: usize) -> Option<StorageValueT> {
         let mut table_index = 0;
