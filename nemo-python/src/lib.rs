use std::{
    collections::{HashMap, HashSet},
    fs::read_to_string,
};

use nemo::{
    datatypes::Double,
    execution::{tracing::trace::ExecutionTrace, ExecutionEngine},
    io::{resource_providers::ResourceProviders, OutputFileManager, RecordWriter},
    model::{
        chase_model::{ChaseAtom, ChaseFact},
        types::primitive_logical_value::PrimitiveLogicalValueT,
        Constant, NumericLiteral, RdfLiteral, Term, Variable, XSD_STRING,
    },
};

use pyo3::{create_exception, exceptions::PyNotImplementedError, prelude::*, types::PyDict};

create_exception!(module, NemoError, pyo3::exceptions::PyException);

pub const RDF_LANG_STRING: &str = "http://www.w3.org/1999/02/22-rdf-syntax-ns#langString";

trait PythonResult {
    type Value;

    fn py_res(self) -> PyResult<Self::Value>;
}

impl<T> PythonResult for Result<T, nemo::error::Error> {
    type Value = T;

    fn py_res(self) -> PyResult<Self::Value> {
        self.map_err(|err| NemoError::new_err(format!("{}", err)))
    }
}

#[pyclass]
#[derive(Clone)]
struct NemoProgram(nemo::model::Program);

#[pyfunction]
fn load_file(file: String) -> PyResult<NemoProgram> {
    let contents = read_to_string(file)?;
    let program = nemo::io::parser::parse_program(contents).py_res()?;
    Ok(NemoProgram(program))
}

#[pyfunction]
fn load_string(rules: String) -> PyResult<NemoProgram> {
    let program = nemo::io::parser::parse_program(rules).py_res()?;
    Ok(NemoProgram(program))
}

#[pymethods]
impl NemoProgram {
    fn output_predicates(&self) -> Vec<String> {
        self.0.output_predicates().map(|id| id.name()).collect()
    }

    fn edb_predicates(&self) -> HashSet<String> {
        self.0
            .edb_predicates()
            .into_iter()
            .map(|id| id.name())
            .collect()
    }
}

#[pyclass]
struct NemoOutputManager(nemo::io::OutputFileManager);

#[pymethods]
impl NemoOutputManager {
    #[new]
    #[pyo3(signature=(path, overwrite=false, gzip=false))]
    fn py_new(path: String, overwrite: bool, gzip: bool) -> PyResult<Self> {
        let output_manager = OutputFileManager::try_new(path.into(), overwrite, gzip).py_res()?;

        Ok(NemoOutputManager(output_manager))
    }
}

#[pyclass]
#[derive(Debug, PartialEq, Eq)]
struct NemoLiteral {
    value: String,
    language: Option<String>,
    datatype: String,
}

#[pymethods]
impl NemoLiteral {
    #[new]
    #[pyo3(signature=(value, lang=None))]
    fn new(value: PyObject, lang: Option<String>) -> PyResult<NemoLiteral> {
        Python::with_gil(|py| {
            let inner: String = value.extract(py).map_err(|_| {
                NemoError::new_err("Only string arguments are currently supported".to_string())
            })?;

            let datatype = if lang.is_some() {
                RDF_LANG_STRING.to_string()
            } else {
                XSD_STRING.to_string()
            };

            Ok(NemoLiteral {
                value: inner,
                language: lang,
                datatype,
            })
        })
    }

    fn value(&self) -> &str {
        &self.value
    }

    fn datatype(&self) -> &str {
        &self.datatype
    }

    fn language(&self) -> Option<&String> {
        self.language.as_ref()
    }

    fn __richcmp__(&self, other: &Self, op: pyo3::basic::CompareOp) -> PyResult<bool> {
        match op {
            pyo3::pyclass::CompareOp::Eq => Ok(self == other),
            pyo3::pyclass::CompareOp::Ne => Ok(self != other),
            _ => Err(PyNotImplementedError::new_err(
                "RDF comparison is not implemented",
            )),
        }
    }
}

#[pyclass]
struct NemoResults(Box<dyn Iterator<Item = Vec<PrimitiveLogicalValueT>> + Send>);

fn constant_to_python<'a>(py: Python<'a>, v: &Constant) -> PyResult<&'a PyAny> {
    let decimal = py.import("decimal")?.getattr("Decimal")?;
    match v {
        Constant::Abstract(c) => Ok(c.to_string().into_py(py).into_ref(py)),
        Constant::NumericLiteral(NumericLiteral::Integer(i)) => Ok(i.into_py(py).into_ref(py)),
        Constant::NumericLiteral(NumericLiteral::Double(d)) => {
            Ok(f64::from(*d).into_py(py).into_ref(py))
        }
        // currently we pack decimals into strings, maybe this should change
        Constant::NumericLiteral(_) => decimal.call1((v.to_string(),)),
        Constant::StringLiteral(s) => Ok(s.into_py(py).into_ref(py)),
        Constant::RdfLiteral(lit) => (|| {
            let lit = match lit {
                RdfLiteral::DatatypeValue { value, datatype } => NemoLiteral {
                    value: value.clone(),
                    language: None,
                    datatype: datatype.clone(),
                },
                RdfLiteral::LanguageString { value, tag } => NemoLiteral {
                    value: value.clone(),
                    language: Some(tag.clone()),
                    datatype: RDF_LANG_STRING.to_string(),
                },
            };
            Ok(Py::new(py, lit)?.to_object(py).into_ref(py))
        })(),
    }
}

fn logical_value_to_python(py: Python<'_>, v: PrimitiveLogicalValueT) -> PyResult<&PyAny> {
    match v {
        PrimitiveLogicalValueT::Any(rdf) => constant_to_python(py, &rdf),
        PrimitiveLogicalValueT::String(s) => Ok(String::from(s).into_py(py).into_ref(py)),
        PrimitiveLogicalValueT::Integer(i) => Ok(i64::from(i).into_py(py).into_ref(py)),
        PrimitiveLogicalValueT::Float64(d) => {
            Ok(f64::from(Double::from(d)).into_py(py).into_ref(py))
        }
    }
}

#[pyclass]
struct NemoFact(ChaseFact);

#[pymethods]
impl NemoFact {
    fn predicate(&self) -> String {
        self.0.predicate().to_string()
    }

    fn constants<'a>(&self, py: Python<'a>) -> PyResult<Vec<&'a PyAny>> {
        self.0
            .terms()
            .iter()
            .map(|c| constant_to_python(py, c))
            .collect()
    }

    fn __repr__(&self) -> String {
        self.0.to_string()
    }
}

#[pyclass]
struct NemoTrace(ExecutionTrace);

#[pymethods]
impl NemoTrace {
    fn subtraces(&self) -> Option<Vec<NemoTrace>> {
        match &self.0 {
            ExecutionTrace::Fact(_) => None,
            ExecutionTrace::Rule(_, subtraces) => {
                Some(subtraces.iter().map(|t| NemoTrace(t.clone())).collect())
            }
        }
    }

    fn fact(&self) -> Option<NemoFact> {
        match &self.0 {
            ExecutionTrace::Fact(f) => Some(NemoFact(f.clone())),
            ExecutionTrace::Rule(_, _) => None,
        }
    }

    fn rule(&self) -> Option<String> {
        match &self.0 {
            ExecutionTrace::Fact(_) => None,
            ExecutionTrace::Rule(application, _) => Some(application.rule.to_string()),
        }
    }

    fn assignement(&self, py: Python<'_>) -> PyResult<Option<PyObject>> {
        match &self.0 {
            ExecutionTrace::Fact(_) => Ok(None),
            ExecutionTrace::Rule(application, _) => {
                Ok(Some(assignement_to_dict(&application.assignment, py)?))
            }
        }
    }

    fn dict(&self, py: Python) -> PyResult<PyObject> {
        trace_to_dict(&self.0, py)
    }
}

fn assignement_to_dict(assignment: &HashMap<Variable, Term>, py: Python) -> PyResult<PyObject> {
    let dict = PyDict::new(py);
    for (variable, value) in assignment {
        // TODO: value should be a constant, which can be converted using the
        // `constant_to_python` function
        dict.set_item(variable.to_string(), value.to_string())?;
    }

    Ok(dict.to_object(py))
}

fn trace_to_dict(trace: &ExecutionTrace, py: Python) -> PyResult<PyObject> {
    let result = PyDict::new(py);
    match &trace {
        ExecutionTrace::Fact(fact) => result.set_item("fact", fact.to_string())?,
        ExecutionTrace::Rule(rule_application, subtraces) => {
            result.set_item("rule", rule_application.rule.to_string())?;
            result.set_item(
                "assignment",
                assignement_to_dict(&rule_application.assignment, py)?,
            )?;
            let subtraces: Vec<_> = subtraces
                .iter()
                .map(|trace| trace_to_dict(trace, py))
                .collect::<PyResult<_>>()?;
            result.set_item("subtraces", subtraces)?;
        }
    };
    Ok(result.to_object(py))
}

#[pymethods]
impl NemoResults {
    fn __iter__(slf: PyRef<'_, Self>) -> PyRef<'_, Self> {
        slf
    }

    fn __next__(mut slf: PyRefMut<'_, Self>) -> PyResult<Option<Vec<&PyAny>>> {
        let Some(next) = slf.0.next() else {
            return Ok(None);
        };

        Ok(Some(
            next.into_iter()
<<<<<<< HEAD
                .map(|v| match v {
                    PrimitiveLogicalValueT::Any(rdf) => match rdf {
                        Term::Variable(_) => panic!("Variables should not occur as results!"),
                        Term::Constant(c) => c.to_string().into_py(slf.py()),
                        Term::NumericLiteral(NumericLiteral::Integer(i)) => i.into_py(slf.py()),
                        Term::NumericLiteral(NumericLiteral::Double(d)) => {
                            f64::from(d).into_py(slf.py())
                        }
                        // currently we pack decimals into strings, maybe this should change
                        Term::NumericLiteral(_) => rdf.to_string().into_py(slf.py()),
                        Term::StringLiteral(s) => s.into_py(slf.py()),
                        Term::RdfLiteral(lit) => lit.to_string().into_py(slf.py()),
                        Term::Aggregate(_) => panic!("Aggregates should not occur as results!"),
                    },
                    PrimitiveLogicalValueT::String(s) => String::from(s).into_py(slf.py()),
                    PrimitiveLogicalValueT::Integer(i) => i64::from(i).into_py(slf.py()),
                    PrimitiveLogicalValueT::Float64(d) => {
                        f64::from(Double::from(d)).into_py(slf.py())
                    }
                })
                .collect(),
        )
=======
                .map(|v| logical_value_to_python(slf.py(), v))
                .collect::<Result<_, _>>()?,
        ))
>>>>>>> ac399bba
    }
}

#[pyclass(unsendable)]
struct NemoEngine(nemo::execution::DefaultExecutionEngine);

#[pymethods]
impl NemoEngine {
    #[new]
    fn py_new(program: NemoProgram) -> PyResult<Self> {
        let engine =
            ExecutionEngine::initialize(program.0, ResourceProviders::default()).py_res()?;
        Ok(NemoEngine(engine))
    }

    fn reason(&mut self) -> PyResult<()> {
        self.0.execute().py_res()?;
        Ok(())
    }

    fn trace(&self, fact: String) -> PyResult<Option<NemoTrace>> {
        let parsed_fact = nemo::io::parser::parse_fact(fact).py_res()?;
        let trace = self.0.trace(parsed_fact).py_res()?;
        Ok(trace.map(NemoTrace))
    }

    fn write_result(
        &mut self,
        predicate: String,
        output_manager: &PyCell<NemoOutputManager>,
    ) -> PyResult<()> {
        let identifier = predicate.into();
        let mut writer = output_manager
            .borrow()
            .0
            .create_file_writer(&identifier)
            .py_res()?;

        if let Some(record_iter) = self.0.output_serialization(identifier).py_res()? {
            for record in record_iter {
                writer.write_record(record).py_res()?;
            }
        }

        Ok(())
    }

    fn result(mut slf: PyRefMut<'_, Self>, predicate: String) -> PyResult<Py<NemoResults>> {
        let iter = slf.0.table_scan(predicate.into()).py_res()?;
        let results = NemoResults(Box::new(
            iter.into_iter().flatten().collect::<Vec<_>>().into_iter(),
        ));

        Py::new(slf.py(), results)
    }
}

/// Python bindings for the nemo reasoner
#[pymodule]
fn nmo_python(_py: Python, m: &PyModule) -> PyResult<()> {
    m.add_class::<NemoProgram>()?;
    m.add_class::<NemoEngine>()?;
    m.add_class::<NemoResults>()?;
    m.add_class::<NemoOutputManager>()?;
    m.add_class::<NemoLiteral>()?;
    m.add_function(wrap_pyfunction!(load_file, m)?)?;
    m.add_function(wrap_pyfunction!(load_string, m)?)?;
    Ok(())
}<|MERGE_RESOLUTION|>--- conflicted
+++ resolved
@@ -286,34 +286,9 @@
 
         Ok(Some(
             next.into_iter()
-<<<<<<< HEAD
-                .map(|v| match v {
-                    PrimitiveLogicalValueT::Any(rdf) => match rdf {
-                        Term::Variable(_) => panic!("Variables should not occur as results!"),
-                        Term::Constant(c) => c.to_string().into_py(slf.py()),
-                        Term::NumericLiteral(NumericLiteral::Integer(i)) => i.into_py(slf.py()),
-                        Term::NumericLiteral(NumericLiteral::Double(d)) => {
-                            f64::from(d).into_py(slf.py())
-                        }
-                        // currently we pack decimals into strings, maybe this should change
-                        Term::NumericLiteral(_) => rdf.to_string().into_py(slf.py()),
-                        Term::StringLiteral(s) => s.into_py(slf.py()),
-                        Term::RdfLiteral(lit) => lit.to_string().into_py(slf.py()),
-                        Term::Aggregate(_) => panic!("Aggregates should not occur as results!"),
-                    },
-                    PrimitiveLogicalValueT::String(s) => String::from(s).into_py(slf.py()),
-                    PrimitiveLogicalValueT::Integer(i) => i64::from(i).into_py(slf.py()),
-                    PrimitiveLogicalValueT::Float64(d) => {
-                        f64::from(Double::from(d)).into_py(slf.py())
-                    }
-                })
-                .collect(),
-        )
-=======
                 .map(|v| logical_value_to_python(slf.py(), v))
                 .collect::<Result<_, _>>()?,
         ))
->>>>>>> ac399bba
     }
 }
 
