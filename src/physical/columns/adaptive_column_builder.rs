--- conflicted
+++ resolved
@@ -24,16 +24,11 @@
         self.data.push(value);
     }
 
-<<<<<<< HEAD
-    fn finalize<'a>(self) -> Box<dyn Column<T> +'a> where T: 'a {
-            Box::new(VectorColumn::new(self.data))
-=======
     fn finalize<'a>(self) -> Box<dyn Column<T> + 'a>
     where
         T: 'a,
     {
         Box::new(VectorColumn::new(self.data))
->>>>>>> 85cad12f
     }
 }
 
