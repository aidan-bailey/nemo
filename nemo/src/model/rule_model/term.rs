--- conflicted
+++ resolved
@@ -6,71 +6,6 @@
     management::database::Dict,
 };
 
-<<<<<<< HEAD
-use super::Aggregate;
-
-/// XSD type for string
-pub const XSD_STRING: &str = "http://www.w3.org/2001/XMLSchema#string";
-/// XSD type for double
-pub const XSD_DOUBLE: &str = "http://www.w3.org/2001/XMLSchema#double";
-/// XSD type for decimal
-pub const XSD_DECIMAL: &str = "http://www.w3.org/2001/XMLSchema#decimal";
-/// XSD type for integer
-pub const XSD_INTEGER: &str = "http://www.w3.org/2001/XMLSchema#integer";
-
-/// An identifier for, e.g., a Term or a Predicate.
-#[derive(Debug, Eq, PartialEq, Hash, Clone, PartialOrd, Ord)]
-pub struct Identifier(pub(crate) String);
-
-impl Identifier {
-    /// Returns the associated name
-    pub fn name(&self) -> String {
-        self.0.clone()
-    }
-
-    /// Returns a sanitised path with respect to the associated name
-    pub fn sanitised_file_name(&self, mut path: PathBuf) -> PathBuf {
-        let sanitise_options = Options::<Option<char>> {
-            url_safe: true,
-            ..Default::default()
-        };
-        let file_name = sanitise_with_options(&self.name(), &sanitise_options);
-        path.push(file_name);
-        path
-    }
-}
-
-impl std::fmt::Display for Identifier {
-    fn fmt(&self, f: &mut std::fmt::Formatter<'_>) -> std::fmt::Result {
-        write!(f, "{}", &self.name())
-    }
-}
-
-impl From<String> for Identifier {
-    fn from(value: String) -> Self {
-        Identifier(value)
-    }
-}
-
-/// A qualified predicate name, i.e., a predicate name together with a type constraint.
-#[derive(Debug, Eq, PartialEq, Hash, Clone)]
-pub struct QualifiedPredicateName {
-    /// The predicate name
-    pub(crate) identifier: Identifier,
-    /// The type qualification
-    pub(crate) associated_type: Option<TypeConstraint>,
-}
-
-impl QualifiedPredicateName {
-    /// Construct a new qualified predicate name from an identifier,
-    /// leaving the arity unspecified.
-    pub fn new(identifier: Identifier) -> Self {
-        Self {
-            identifier,
-            associated_type: None,
-        }
-    }
-=======
 use crate::{
     error::Error,
     execution::planning::arithmetic::compile_termtree,
@@ -79,7 +14,6 @@
     },
     program_analysis::variable_order::VariableOrder,
 };
->>>>>>> ac399bba
 
 use super::{Aggregate, Identifier, NumericLiteral, RdfLiteral};
 
@@ -133,8 +67,6 @@
     StringLiteral(String),
     /// An RDF-literal.
     RdfLiteral(RdfLiteral),
-    /// An aggregate consisting of the aggregate function identifier and the variable identifiers.
-    Aggregate(Aggregate),
 }
 
 impl Constant {
@@ -166,17 +98,9 @@
                     write!(f, "<{abstract_string}>")
                 }
             }
-<<<<<<< HEAD
-            Term::Variable(term) => write!(f, "{term}"),
-            Term::NumericLiteral(term) => write!(f, "{term}"),
-            Term::StringLiteral(term) => write!(f, "\"{term}\""),
-            Term::RdfLiteral(term) => write!(f, "{term}"),
-            Term::Aggregate(aggregate) => write!(f, "{aggregate}"),
-=======
             Constant::NumericLiteral(literal) => write!(f, "{}", literal),
             Constant::StringLiteral(literal) => write!(f, "\"{}\"", literal),
             Constant::RdfLiteral(literal) => write!(f, "{}", literal),
->>>>>>> ac399bba
         }
     }
 }
