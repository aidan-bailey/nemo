use std::fmt::Display;

use crate::model::{Atom, Constant, Identifier, PrimitiveTerm, Term, Variable};

/// An atom used within a [`super::ChaseRule`]
pub trait ChaseAtom {
    /// Type of the terms within the atom.
    type TypeTerm;

    /// Return the predicate [`Identifier`].
    fn predicate(&self) -> Identifier;

    /// Return the terms in the atom - immutable.
    fn terms(&self) -> &Vec<Self::TypeTerm>;

    /// Return the terms in the atom - mutable.
    fn terms_mut(&mut self) -> &mut Vec<Self::TypeTerm>;

    /// Return a set of all variables used in this atom
    fn get_variables(&self) -> Vec<Variable>;
}

impl<T: Display> Display for dyn ChaseAtom<TypeTerm = T> {
    fn fmt(&self, f: &mut std::fmt::Formatter<'_>) -> std::fmt::Result {
        self.predicate().fmt(f)?;
        f.write_str("(")?;
        for (index, term) in self.terms().iter().enumerate() {
            term.fmt(f)?;
            if index < self.terms().len() - 1 {
                f.write_str(", ")?;
            }
        }
        f.write_str(")")
    }
}

/// An atom which may only use [`PrimitiveTerm`]s
#[derive(Debug, Clone)]
pub struct PrimitiveAtom {
    predicate: Identifier,
    terms: Vec<PrimitiveTerm>,
}

impl PrimitiveAtom {
    /// Construct a new [`PrimitiveAtom`].
    pub fn new(predicate: Identifier, terms: Vec<PrimitiveTerm>) -> Self {
        Self { predicate, terms }
    }

    /// Construct a [`PrimitiveAtom`] from an [`Atom`].
    ///
    /// # Panics
    /// Panics if the provided atom contains complex terms.
    pub fn from_flat_atom(atom: &Atom) -> Self {
        Self {
            predicate: atom.predicate(),
            terms: atom
                .terms()
                .iter()
                .map(|t| {
                    t.as_primitive()
                        .expect("Function assumes that input atom only contains primitive terms.")
                })
                .collect(),
        }
    }
}

impl ChaseAtom for PrimitiveAtom {
    type TypeTerm = PrimitiveTerm;

    /// Return the predicate [`Identifier`].
    fn predicate(&self) -> Identifier {
        self.predicate.clone()
    }

    /// Return the terms in the atom - immutable.
    fn terms(&self) -> &Vec<PrimitiveTerm> {
        &self.terms
    }

<<<<<<< HEAD
    /// Construct a [`ChaseAtom`] from an [`Atom`] that does not contain term trees that are not leaves.
    pub fn from_flat_atom(atom: Atom) -> Result<Self, RuleTranslationError> {
        let terms: Vec<Term> = atom
            .term_trees()
=======
    /// Return the terms in the atom - mutable.
    fn terms_mut(&mut self) -> &mut Vec<PrimitiveTerm> {
        &mut self.terms
    }

    /// Return a set of all variables used in this atom
    fn get_variables(&self) -> Vec<Variable> {
        self.terms
>>>>>>> ac399bba
            .iter()
            .filter_map(|t| {
                if let PrimitiveTerm::Variable(v) = t {
                    Some(v.clone())
                } else {
                    None
                }
            })
            .collect()
    }
}

/// An atom which may only use [`Variable`]s.
#[derive(Debug, Clone)]
pub struct VariableAtom {
    predicate: Identifier,
    variables: Vec<Variable>,
}

impl VariableAtom {
    /// Construct a new Atom.
    pub fn new(predicate: Identifier, variables: Vec<Variable>) -> Self {
        Self {
            predicate,
            variables,
        }
    }

    /// Construct a [`VariableAtom`] from an [`Atom`].
    ///
    /// # Panics
    /// Panics if the provided atom contains terms that are not variables.
    pub fn from_flat_atom(atom: &Atom) -> Self {
        Self {
            predicate: atom.predicate(),
            variables: atom
                .terms()
                .iter()
                .map(|t| {
                    if let Term::Primitive(PrimitiveTerm::Variable(variable)) = t {
                        variable.clone()
                    } else {
                        unreachable!("Function assumes that input atom only contains variables.")
                    }
                })
                .collect(),
        }
    }
}

impl From<VariableAtom> for PrimitiveAtom {
    fn from(atom: VariableAtom) -> Self {
        Self {
            predicate: atom.predicate,
            terms: atom
                .variables
                .into_iter()
                .map(PrimitiveTerm::Variable)
                .collect(),
        }
    }
}

impl ChaseAtom for VariableAtom {
    type TypeTerm = Variable;

    /// Return the predicate [`Identifier`].
    fn predicate(&self) -> Identifier {
        self.predicate.clone()
    }

    /// Return the variables in the atom - immutable.
    fn terms(&self) -> &Vec<Variable> {
        &self.variables
    }

    /// Return the variables in the atom - mutable.
    fn terms_mut(&mut self) -> &mut Vec<Variable> {
        &mut self.variables
    }

    /// Return a set of all variables used in this atom
    fn get_variables(&self) -> Vec<Variable> {
        self.terms().to_vec()
    }
}

/// An atom which may only contain [`Constant`]s.
#[derive(Debug, Clone)]
pub struct ChaseFact {
    predicate: Identifier,
    constants: Vec<Constant>,
}

impl ChaseFact {
    /// Create a new [`ChaseFact`].
    pub fn new(predicate: Identifier, constants: Vec<Constant>) -> Self {
        Self {
            predicate,
            constants,
        }
    }

    /// Construct a [`ChaseFact`] from an [`Atom`].
    ///
    /// # Panics
    /// Panics if the provided atom contains complex terms.
    pub fn from_flat_atom(atom: &Atom) -> Self {
        Self {
            predicate: atom.predicate(),
            constants: atom
                .terms()
                .iter()
                .map(|t| {
                    if let Term::Primitive(PrimitiveTerm::Constant(constant)) = t {
                        constant.clone()
                    } else {
                        unreachable!("Function assumes that input atom only contains constants.")
                    }
                })
                .collect(),
        }
    }
}

impl ChaseAtom for ChaseFact {
    type TypeTerm = Constant;

    fn predicate(&self) -> Identifier {
        self.predicate.clone()
    }

    fn get_variables(&self) -> Vec<Variable> {
        vec![]
    }

    fn terms(&self) -> &Vec<Constant> {
        &self.constants
    }

    fn terms_mut(&mut self) -> &mut Vec<Constant> {
        &mut self.constants
    }
}

impl Display for ChaseFact {
    fn fmt(&self, f: &mut std::fmt::Formatter<'_>) -> std::fmt::Result {
        self.predicate().fmt(f)?;
        f.write_str("(")?;
        for (index, term) in self.terms().iter().enumerate() {
            term.fmt(f)?;
            if index < self.terms().len() - 1 {
                f.write_str(", ")?;
            }
        }
        f.write_str(")")
    }
}<|MERGE_RESOLUTION|>--- conflicted
+++ resolved
@@ -79,12 +79,6 @@
         &self.terms
     }
 
-<<<<<<< HEAD
-    /// Construct a [`ChaseAtom`] from an [`Atom`] that does not contain term trees that are not leaves.
-    pub fn from_flat_atom(atom: Atom) -> Result<Self, RuleTranslationError> {
-        let terms: Vec<Term> = atom
-            .term_trees()
-=======
     /// Return the terms in the atom - mutable.
     fn terms_mut(&mut self) -> &mut Vec<PrimitiveTerm> {
         &mut self.terms
@@ -93,7 +87,6 @@
     /// Return a set of all variables used in this atom
     fn get_variables(&self) -> Vec<Variable> {
         self.terms
->>>>>>> ac399bba
             .iter()
             .filter_map(|t| {
                 if let PrimitiveTerm::Variable(v) = t {
