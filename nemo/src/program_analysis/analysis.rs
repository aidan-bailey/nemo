use std::collections::{HashMap, HashSet};

use nemo_physical::management::database::ColumnOrder;

use crate::{
    error::Error,
    model::chase_model::{ChaseProgram, ChaseRule},
    model::{
        chase_model::{ChaseAtom, PrimitiveAtom, VariableAtom},
        Constraint, DataSource, Identifier, PrimitiveTerm, PrimitiveType, Term, Variable,
    },
};

use super::{
    type_inference::infer_types,
    variable_order::{build_preferable_variable_orders, BuilderResultVariants, VariableOrder},
};

use thiserror::Error;

/// Contains useful information for a (existential) rule
#[derive(Debug, Clone)]
pub struct RuleAnalysis {
    /// Whether it uses an existential variable in its head.
    pub is_existential: bool,
    /// Whether an atom in the head also occurs in the body.
    pub is_recursive: bool,
    /// Whether the rule has positive constraints that need to be applied.
    pub has_positive_constraints: bool,
    /// Whether the rule has at least one aggregate term in the head.
    pub has_aggregates: bool,

    /// Predicates appearing in the positive part of the body.
    pub positive_body_predicates: HashSet<Identifier>,
    /// Predicates appearing in the negative part of the body.
    pub negative_body_predicates: HashSet<Identifier>,
    /// Predicates appearing in the head.
    pub head_predicates: HashSet<Identifier>,

    /// Variables occurring in the positive part of the body.
    pub positive_body_variables: HashSet<Variable>,
    /// Variables occurring in the positive part of the body.
    pub negative_body_variables: HashSet<Variable>,
    /// Variables occurring in the head.
    pub head_variables: HashSet<Variable>,
    /// Number of existential variables.
    pub num_existential: usize,

    /// Rule that represents the calculation of the satisfied matches for an existential rule.
    pub existential_aux_rule: ChaseRule,
    /// The associated variable order for the join of the head atoms
    pub existential_aux_order: VariableOrder,
    /// The types associated with the auxillary rule
    pub existential_aux_types: HashMap<Variable, PrimitiveType>,

    /// Variable orders that are worth considering.
    pub promising_variable_orders: Vec<VariableOrder>,

    /// Logical Type of each Variable
    pub variable_types: HashMap<Variable, PrimitiveType>,
    /// Logical Type of predicates in Rule
    pub predicate_types: HashMap<Identifier, Vec<PrimitiveType>>,
}

/// Errors than can occur during rule analysis
#[derive(Error, Debug, Copy, Clone, PartialEq, Eq)]
#[allow(clippy::enum_variant_names)]
pub enum RuleAnalysisError {
    /// Unsupported feature: Overloading of predicate names by arity/type
    #[error("Overloading of predicate names by arity is currently not supported.")]
    UnsupportedFeaturePredicateOverloading,
}

/// Return true if there is a predicate in the positive part of the rule that also appears in the head of the rule.
fn is_recursive(rule: &ChaseRule) -> bool {
    rule.head().iter().any(|h| {
        rule.positive_body()
            .iter()
            .any(|b| h.predicate() == b.predicate())
    })
}

fn count_distinct_existential_variables(rule: &ChaseRule) -> usize {
    let mut existentials = HashSet::<Variable>::new();

    for head_atom in rule.head() {
        for term in head_atom.terms() {
            if let PrimitiveTerm::Variable(Variable::Existential(id)) = term {
                existentials.insert(Variable::Existential(id.clone()));
            }
        }
    }

    existentials.len()
}

fn get_variables<Atom: ChaseAtom>(atoms: &[Atom]) -> HashSet<Variable> {
    let mut result = HashSet::new();
    for atom in atoms {
        for variable in atom.get_variables() {
            result.insert(variable);
        }
    }
    result
}

fn get_predicates<Atom: ChaseAtom>(atoms: &[Atom]) -> HashSet<Identifier> {
    atoms.iter().map(|a| a.predicate()).collect()
}

pub(super) fn get_fresh_rule_predicate(rule_index: usize) -> Identifier {
    Identifier(format!(
        "FRESH_HEAD_MATCHES_IDENTIFIER_FOR_RULE_{rule_index}"
    ))
}

fn construct_existential_aux_rule(
    rule_index: usize,
    head_atoms: Vec<PrimitiveAtom>,
    predicate_types: &HashMap<Identifier, Vec<PrimitiveType>>,
    column_orders: &HashMap<Identifier, HashSet<ColumnOrder>>,
) -> (ChaseRule, VariableOrder, HashMap<Variable, PrimitiveType>) {
    let mut new_body = Vec::new();
    let mut constraints = Vec::new();

    let mut variable_index = 0;
    let mut generate_variable = move || {
        variable_index += 1;
        let name = format!("__GENERATED_HEAD_AUX_VARIABLE_{}", variable_index);
        Variable::Universal(Identifier(name))
    };

    let mut used_variables = HashSet::new();
    let mut aux_predicate_terms = Vec::new();
    for atom in &head_atoms {
        let mut new_terms = Vec::new();

        for term in atom.terms() {
            match term {
                PrimitiveTerm::Variable(variable) => {
                    if variable.is_universal() && used_variables.insert(variable.clone()) {
                        aux_predicate_terms.push(PrimitiveTerm::Variable(variable.clone()));
                    }

                    new_terms.push(variable.clone());
                }
                PrimitiveTerm::Constant(_) => {
                    let generated_variable =
                        Term::Primitive(PrimitiveTerm::Variable(generate_variable()));
                    let new_constraint =
                        Constraint::Equals(generated_variable, Term::Primitive(term.clone()));

                    constraints.push(new_constraint);
                }
            }
        }

        new_body.push(VariableAtom::new(atom.predicate(), new_terms));
    }

    let mut variable_types = HashMap::<Variable, PrimitiveType>::new();
    for atom in &head_atoms {
        let types = predicate_types
            .get(&atom.predicate())
            .expect("Every predicate should have type information at this point");

        for (term_index, term) in atom.terms().iter().enumerate() {
            if let PrimitiveTerm::Variable(variable) = term {
                variable_types.insert(variable.clone(), types[term_index]);
            }
        }
    }

    let temp_rule = {
        let temp_head_identifier = get_fresh_rule_predicate(rule_index);

        let temp_head_atom = PrimitiveAtom::new(temp_head_identifier, aux_predicate_terms);
        ChaseRule::new(
            vec![temp_head_atom],
            vec![],
            vec![],
            new_body,
            constraints,
            vec![],
            vec![],
        )
    };

    let variable_order = build_preferable_variable_orders(
        &vec![temp_rule.clone()].into(),
        Some(column_orders.clone()),
    )
    .all_variable_orders
    .pop()
    .and_then(|mut v| v.pop())
    .expect("This functions provides at least one variable order");

    (temp_rule, variable_order, variable_types)
}

fn analyze_rule(
    rule: &ChaseRule,
    promising_variable_orders: Vec<VariableOrder>,
    promising_column_orders: &[HashMap<Identifier, HashSet<ColumnOrder>>],
    rule_index: usize,
    variable_types: HashMap<Variable, PrimitiveType>,
    type_declarations: &HashMap<Identifier, Vec<PrimitiveType>>,
) -> RuleAnalysis {
    let num_existential = count_distinct_existential_variables(rule);

    let rule_all_predicates: Vec<_> = rule
        .all_body()
        .cloned()
        .map(Into::into)
        .chain(rule.head().iter().cloned())
        .map(|a| a.predicate())
        .collect();

    let (existential_aux_rule, existential_aux_order, existential_aux_types) =
        if num_existential > 0 {
            // TODO: We only consider the first variable order
            construct_existential_aux_rule(
                rule_index,
                rule.head().clone(),
                type_declarations,
                &promising_column_orders[0],
            )
        } else {
            (ChaseRule::default(), VariableOrder::new(), HashMap::new())
        };

    RuleAnalysis {
        is_existential: num_existential > 0,
        is_recursive: is_recursive(rule),
        has_positive_constraints: !rule.positive_constraints().is_empty(),
        has_aggregates: !rule.aggregates().is_empty(),
        positive_body_predicates: get_predicates(rule.positive_body()),
        negative_body_predicates: get_predicates(rule.negative_body()),
        head_predicates: get_predicates(rule.head()),
        positive_body_variables: get_variables(rule.positive_body()),
        negative_body_variables: get_variables(rule.negative_body()),
        head_variables: get_variables(rule.head()),
        num_existential,
        existential_aux_rule,
        existential_aux_order,
        existential_aux_types,
        promising_variable_orders,
        variable_types,
        predicate_types: type_declarations
            .iter()
            .filter(|(k, _v)| rule_all_predicates.contains(k))
            .map(|(k, v)| (k.clone(), v.clone()))
            .collect(),
    }
}

/// Contains useful information about the
#[derive(Debug)]
pub struct ProgramAnalysis {
    /// Analysis result for each rule.
    pub rule_analysis: Vec<RuleAnalysis>,
    /// Set of all the predicates that are derived in the chase along with their arity.
    pub derived_predicates: HashSet<Identifier>,
    /// Set of all predicates and their arity.
    pub all_predicates: HashSet<(Identifier, usize)>,
    /// Logical Type Declarations for Predicates
    pub predicate_types: HashMap<Identifier, Vec<PrimitiveType>>,
}

impl ChaseProgram {
    /// Collect all predicates that appear in a head atom into a [`HashSet`]
    fn get_head_predicates(&self) -> HashSet<Identifier> {
        let mut result = HashSet::<Identifier>::new();

        for rule in self.rules() {
            for head_atom in rule.head() {
                result.insert(head_atom.predicate());
            }
        }

        result
    }

    /// Collect all predicates occurring in the program.
    pub(super) fn get_all_predicates(&self) -> HashSet<(Identifier, usize)> {
        let mut result = HashSet::<(Identifier, usize)>::new();

        // Predicates in source statements
        for source in self.sources() {
            result.insert((source.predicate.clone(), source.input_types().arity()));
        }

        // Predicates in rules
        for rule in self.rules() {
            for atom in rule.head() {
                result.insert((atom.predicate(), atom.terms().len()));
            }

            for atom in rule.all_body() {
                result.insert((atom.predicate(), atom.terms().len()));
            }
        }

        // Predicates in facts
        for fact in self.facts() {
<<<<<<< HEAD
            result.insert((fact.0.predicate(), fact.0.term_trees().len()));
=======
            result.insert((fact.predicate(), fact.terms().len()));
>>>>>>> ac399bba
        }

        // Additional predicates for existential rules
        for (rule_index, rule) in self.rules().iter().enumerate() {
            let is_existential = count_distinct_existential_variables(rule) > 0;
            if !is_existential {
                continue;
            }

            let body_variables = get_variables(rule.positive_body());
            let head_variables = get_variables(rule.head());

            let predicate = get_fresh_rule_predicate(rule_index);
            let arity = head_variables.difference(&body_variables).count();

            result.insert((predicate, arity));
        }

        result
    }

    /// Check if the program contains rules with unsupported features
    pub fn check_for_unsupported_features(&self) -> Result<(), RuleAnalysisError> {
        let mut arities = self
            .parsed_predicate_declarations()
            .iter()
            .map(|(predicate, types)| (predicate.clone(), types.len()))
            .collect::<HashMap<_, _>>();

        for source in self.sources() {
            match arities.entry(source.predicate.clone()) {
                std::collections::hash_map::Entry::Occupied(slot) => {
                    // both declared and in a source
                    let arity = slot.get();

                    if *arity != source.input_types().arity() {
                        return Err(RuleAnalysisError::UnsupportedFeaturePredicateOverloading);
                    }
                }
                std::collections::hash_map::Entry::Vacant(slot) => {
                    slot.insert(source.input_types().arity());
                }
            }
        }

        for rule in self.rules() {
            for atom in rule.head() {
                // check for consistent predicate arities
                let arity = atom.terms().len();
                if arity != *arities.entry(atom.predicate()).or_insert(arity) {
                    return Err(RuleAnalysisError::UnsupportedFeaturePredicateOverloading);
                }
            }
<<<<<<< HEAD
        }

        for fact in self.facts() {
            let arity = fact.0.term_trees().len();
            if arity != *arities.entry(fact.0.predicate()).or_insert(arity) {
                return Err(RuleAnalysisError::UnsupportedFeaturePredicateOverloading);
            }
        }
=======
>>>>>>> ac399bba

            for atom in rule.all_body() {
                // check for consistent predicate arities
                let arity = atom.terms().len();
                if arity != *arities.entry(atom.predicate()).or_insert(arity) {
                    return Err(RuleAnalysisError::UnsupportedFeaturePredicateOverloading);
                }
            }
        }

        for fact in self.facts() {
<<<<<<< HEAD
            let predicate_types = predicate_types
                .get(&fact.0.predicate())
                .expect("Previous analysis should have assigned a type vector to each predicate.");

            for (term_index, ground_term_tree) in fact.0.term_trees().iter().enumerate() {
                if let TermOperation::Term(ground_term) = ground_term_tree.operation() {
                    let logical_type = predicate_types[term_index];
                    logical_type.ground_term_to_data_value_t(ground_term.clone())?;
                } else {
                    unreachable!(
                        "Its assumed that facts do not contain complicated expressions (for now?)"
                    );
                }
            }
        }

        for (rule, analysis) in self.rules().iter().zip(analyses.iter()) {
            for filter in rule.all_filters() {
                let left_variable = &filter.lhs;
                let right_term = if let Term::Variable(_) = filter.rhs {
                    continue;
                } else {
                    &filter.rhs
                };

                let variable_type = analysis
                    .variable_types
                    .get(left_variable)
                    .expect("Previous analysis should have assigned a type to each variable.");

                if filter.operation != FilterOperation::Equals
                    && !variable_type.allows_numeric_operations()
                {
                    return Err(TypeError::InvalidRuleNonNumericComparison);
                }

                variable_type.ground_term_to_data_value_t(right_term.clone())?;
            }

            for atom in rule.head() {
                let predicate_types = predicate_types.get(&atom.predicate()).expect(
                    "Previous analysis should have assigned a type vector to each predicate.",
                );

                for (term_index, term) in atom.terms().iter().enumerate() {
                    if let Term::Variable(head_variable) = term {
                        if rule.constructors().contains_key(head_variable) {
                            let variable_type = analysis.variable_types.get(head_variable).expect(
                                "Previous analysis should have assigned a type to each variable.",
                            );

                            if !variable_type.allows_numeric_operations() {
                                return Err(TypeError::InvalidRuleNonNumericArithmetic);
                            }
                        }
                    } else {
                        let logical_type = predicate_types[term_index];

                        logical_type.ground_term_to_data_value_t(term.clone())?;
                    }
                }
=======
            let arity = fact.terms().len();
            if arity != *arities.entry(fact.predicate()).or_insert(arity) {
                return Err(RuleAnalysisError::UnsupportedFeaturePredicateOverloading);
>>>>>>> ac399bba
            }
        }

        Ok(())
    }

    /// Analyze itself and return a struct containing the results.
    pub fn analyze(&self) -> Result<ProgramAnalysis, Error> {
        let BuilderResultVariants {
            all_variable_orders,
            all_column_orders,
        } = build_preferable_variable_orders(self, None);

        let all_predicates = self.get_all_predicates();
        let derived_predicates = self.get_head_predicates();

        let (predicate_types, rule_var_types) = infer_types(self)?;

        let rule_analysis: Vec<RuleAnalysis> = self
            .rules()
            .iter()
            .zip(rule_var_types)
            .enumerate()
            .map(|(idx, (rule, variable_types))| {
                analyze_rule(
                    rule,
                    all_variable_orders[idx].clone(),
                    &all_column_orders,
                    idx,
                    variable_types,
                    &predicate_types,
                )
            })
            .collect();

        Ok(ProgramAnalysis {
            rule_analysis,
            derived_predicates,
            all_predicates,
            predicate_types,
        })
    }
}

#[cfg(test)]
mod test {
    use crate::{
        io::parser::parse_program, model::chase_model::ChaseProgram,
        program_analysis::analysis::RuleAnalysisError,
    };

    #[test]
    #[cfg_attr(miri, ignore)]
    fn overloading_is_unsupported() {
        let program = ChaseProgram::try_from(
            parse_program(
                r#"
                           @source q[3]: load-rdf("dummy.nt") .
                           p(?x, ?y) :- q(?x), q(?y) .
                         "#,
            )
            .unwrap(),
        )
        .unwrap();

        assert_eq!(
            program.check_for_unsupported_features(),
            Err(RuleAnalysisError::UnsupportedFeaturePredicateOverloading)
        );

        let program = ChaseProgram::try_from(
            parse_program(
                r#"
                           @source q[3]: load-rdf("dummy.nt") .
                           @declare q(integer, integer) .
                         "#,
            )
            .unwrap(),
        )
        .unwrap();

        assert_eq!(
            program.check_for_unsupported_features(),
            Err(RuleAnalysisError::UnsupportedFeaturePredicateOverloading)
        );

        let program =
            ChaseProgram::try_from(parse_program(r#"q(?x, ?y) :- q(?x), q(?y) ."#).unwrap())
                .unwrap();

        assert_eq!(
            program.check_for_unsupported_features(),
            Err(RuleAnalysisError::UnsupportedFeaturePredicateOverloading)
        );

        let program = ChaseProgram::try_from(
            parse_program(
                r#"
                           p(?x, ?y) :- q(?x), q(?y) .
                           q(23, 42) .
                         "#,
            )
            .unwrap(),
        )
        .unwrap();

        assert_eq!(
            program.check_for_unsupported_features(),
            Err(RuleAnalysisError::UnsupportedFeaturePredicateOverloading)
        );

        let program = ChaseProgram::try_from(
            parse_program(
                r#"
                           @declare q(integer, integer) .
                           p(?x, ?y) :- q(?x), q(?y) .
                           q(23) .
                         "#,
            )
            .unwrap(),
        )
        .unwrap();

        assert_eq!(
            program.check_for_unsupported_features(),
            Err(RuleAnalysisError::UnsupportedFeaturePredicateOverloading)
        );
    }
}<|MERGE_RESOLUTION|>--- conflicted
+++ resolved
@@ -303,11 +303,7 @@
 
         // Predicates in facts
         for fact in self.facts() {
-<<<<<<< HEAD
-            result.insert((fact.0.predicate(), fact.0.term_trees().len()));
-=======
             result.insert((fact.predicate(), fact.terms().len()));
->>>>>>> ac399bba
         }
 
         // Additional predicates for existential rules
@@ -361,17 +357,6 @@
                     return Err(RuleAnalysisError::UnsupportedFeaturePredicateOverloading);
                 }
             }
-<<<<<<< HEAD
-        }
-
-        for fact in self.facts() {
-            let arity = fact.0.term_trees().len();
-            if arity != *arities.entry(fact.0.predicate()).or_insert(arity) {
-                return Err(RuleAnalysisError::UnsupportedFeaturePredicateOverloading);
-            }
-        }
-=======
->>>>>>> ac399bba
 
             for atom in rule.all_body() {
                 // check for consistent predicate arities
@@ -383,73 +368,9 @@
         }
 
         for fact in self.facts() {
-<<<<<<< HEAD
-            let predicate_types = predicate_types
-                .get(&fact.0.predicate())
-                .expect("Previous analysis should have assigned a type vector to each predicate.");
-
-            for (term_index, ground_term_tree) in fact.0.term_trees().iter().enumerate() {
-                if let TermOperation::Term(ground_term) = ground_term_tree.operation() {
-                    let logical_type = predicate_types[term_index];
-                    logical_type.ground_term_to_data_value_t(ground_term.clone())?;
-                } else {
-                    unreachable!(
-                        "Its assumed that facts do not contain complicated expressions (for now?)"
-                    );
-                }
-            }
-        }
-
-        for (rule, analysis) in self.rules().iter().zip(analyses.iter()) {
-            for filter in rule.all_filters() {
-                let left_variable = &filter.lhs;
-                let right_term = if let Term::Variable(_) = filter.rhs {
-                    continue;
-                } else {
-                    &filter.rhs
-                };
-
-                let variable_type = analysis
-                    .variable_types
-                    .get(left_variable)
-                    .expect("Previous analysis should have assigned a type to each variable.");
-
-                if filter.operation != FilterOperation::Equals
-                    && !variable_type.allows_numeric_operations()
-                {
-                    return Err(TypeError::InvalidRuleNonNumericComparison);
-                }
-
-                variable_type.ground_term_to_data_value_t(right_term.clone())?;
-            }
-
-            for atom in rule.head() {
-                let predicate_types = predicate_types.get(&atom.predicate()).expect(
-                    "Previous analysis should have assigned a type vector to each predicate.",
-                );
-
-                for (term_index, term) in atom.terms().iter().enumerate() {
-                    if let Term::Variable(head_variable) = term {
-                        if rule.constructors().contains_key(head_variable) {
-                            let variable_type = analysis.variable_types.get(head_variable).expect(
-                                "Previous analysis should have assigned a type to each variable.",
-                            );
-
-                            if !variable_type.allows_numeric_operations() {
-                                return Err(TypeError::InvalidRuleNonNumericArithmetic);
-                            }
-                        }
-                    } else {
-                        let logical_type = predicate_types[term_index];
-
-                        logical_type.ground_term_to_data_value_t(term.clone())?;
-                    }
-                }
-=======
             let arity = fact.terms().len();
             if arity != *arities.entry(fact.predicate()).or_insert(arity) {
                 return Err(RuleAnalysisError::UnsupportedFeaturePredicateOverloading);
->>>>>>> ac399bba
             }
         }
 
