//! A parser for rulewerk-style rules.

use std::{cell::RefCell, collections::HashMap, fmt::Debug};

use crate::{
    error::Error,
    io::parser::types::{ArithmeticOperator, BodyExpression},
    model::{rule_model::Constraint, *},
};
use nemo_physical::error::ReadingError;
use nom::{
    branch::alt,
    bytes::complete::{is_not, tag},
    character::complete::{alpha1, digit1, multispace1, none_of, satisfy},
    combinator::{all_consuming, cut, map, map_res, opt, recognize, value},
    multi::{many0, many1, separated_list0, separated_list1},
    sequence::{delimited, pair, preceded, terminated, tuple},
    Err,
};

use macros::traced;

mod types;
use types::{IntermediateResult, Span};
pub(crate) mod iri;
pub(crate) mod rfc5234;
pub(crate) mod sparql;
pub(crate) mod turtle;
pub use types::{span_from_str, LocatedParseError, ParseError, ParseResult};

use self::types::ConstraintOperator;

/// Parse a program in the given `input`-String and return a [`Program`].
///
/// The program will be parsed and checked for unsupported features.
///
/// # Error
/// Returns an appropriate [`Error`] variant on parsing and feature check issues.
pub fn parse_program(input: impl AsRef<str>) -> Result<Program, Error> {
    let program = all_input_consumed(RuleParser::new().parse_program())(input.as_ref())?;
    Ok(program)
}

/// Parse a single fact in the given `input`-String and return a [`Program`].
///
/// The program will be parsed and checked for unsupported features.
///
/// # Error
/// Returns an appropriate [`Error`] variant on parsing and feature check issues.
pub fn parse_fact(mut input: String) -> Result<Fact, Error> {
    input += ".";
    let fact = all_input_consumed(RuleParser::new().parse_fact())(input.as_str())?;
    Ok(fact)
}

/// A combinator to add tracing to the parser.
/// [fun] is an identifier for the parser and [parser] is the actual parser.
#[inline(always)]
fn traced<'a, T, P>(
    fun: &'static str,
    mut parser: P,
) -> impl FnMut(Span<'a>) -> IntermediateResult<'a, T>
where
    T: Debug,
    P: FnMut(Span<'a>) -> IntermediateResult<'a, T>,
{
    move |input| {
        log::trace!(target: "parser", "{fun}({input:?})");
        let result = parser(input);
        log::trace!(target: "parser", "{fun}({input:?}) -> {result:?}");
        result
    }
}

/// A combinator that makes sure all input has been consumed.
pub fn all_input_consumed<'a, T: 'a>(
    parser: impl FnMut(Span<'a>) -> IntermediateResult<'a, T> + 'a,
) -> impl FnMut(&'a str) -> Result<T, LocatedParseError> + 'a {
    let mut p = all_consuming(parser);
    move |input| {
        let input = Span::new(input);
        p(input).map(|(_, result)| result).map_err(|e| match e {
            Err::Incomplete(e) => ParseError::MissingInput(match e {
                nom::Needed::Unknown => "expected an unknown amount of further input".to_string(),
                nom::Needed::Size(size) => format!("expected at least {size} more bytes"),
            })
            .at(input),
            Err::Error(e) | Err::Failure(e) => e,
        })
    }
}

/// A combinator that recognises a comment, starting at a `%`
/// character and ending at the end of the line.
pub fn comment(input: Span) -> IntermediateResult<()> {
    alt((
        value((), pair(tag("%"), is_not("\n\r"))),
        // a comment that immediately precedes the end of the line –
        // this must come after the normal line comment above
        value((), tag("%")),
    ))(input)
}

/// A combinator that recognises an arbitrary amount of whitespace and
/// comments.
pub fn multispace_or_comment0(input: Span) -> IntermediateResult<()> {
    value((), many0(alt((value((), multispace1), comment))))(input)
}

/// A combinator that recognises any non-empty amount of whitespace
/// and comments.
pub fn multispace_or_comment1(input: Span) -> IntermediateResult<()> {
    value((), many1(alt((value((), multispace1), comment))))(input)
}

/// A combinator that modifies the associated error.
pub fn map_error<'a, T: 'a>(
    mut parser: impl FnMut(Span<'a>) -> IntermediateResult<'a, T> + 'a,
    mut error: impl FnMut() -> ParseError + 'a,
) -> impl FnMut(Span<'a>) -> IntermediateResult<'a, T> + 'a {
    move |input| {
        parser(input).map_err(|e| match e {
            Err::Incomplete(_) => e,
            Err::Error(context) => {
                let mut err = error().at(input);
                err.append(context);
                Err::Error(err)
            }
            Err::Failure(context) => {
                let mut err = error().at(input);
                err.append(context);
                Err::Failure(err)
            }
        })
    }
}

/// A combinator that creates a parser for a specific token.
pub fn token<'a>(token: &'a str) -> impl FnMut(Span<'a>) -> IntermediateResult<Span<'a>> {
    map_error(tag(token), || ParseError::ExpectedToken(token.to_string()))
}

/// A combinator that creates a parser for a specific token,
/// surrounded by whitespace or comments.
pub fn space_delimited_token<'a>(
    token: &'a str,
) -> impl FnMut(Span<'a>) -> IntermediateResult<Span<'a>> {
    map_error(
        delimited(multispace_or_comment0, tag(token), multispace_or_comment0),
        || ParseError::ExpectedToken(token.to_string()),
    )
}

/// Expand a prefix.
fn resolve_prefix<'a>(
    prefixes: &'a HashMap<&'a str, &'a str>,
    prefix: &'a str,
) -> Result<&'a str, ParseError> {
    prefixes
        .get(prefix)
        .copied()
        .ok_or_else(|| ParseError::UndeclaredPrefix(prefix.to_string()))
}

/// Expand a prefixed name.
fn resolve_prefixed_name(
    prefixes: &HashMap<&str, &str>,
    name: sparql::Name,
) -> Result<String, ParseError> {
    match name {
        sparql::Name::IriReference(iri) => Ok(iri.to_string()),
        sparql::Name::PrefixedName { prefix, local } => {
            resolve_prefix(prefixes, prefix).map(|iri| format!("{iri}{local}"))
        }
        sparql::Name::BlankNode(label) => Ok(format!("_:{label}")),
    }
}

/// Resolve prefixes in a [`turtle::RdfLiteral`].
#[must_use]
fn resolve_prefixed_rdf_literal(
    prefixes: &HashMap<&str, &str>,
    literal: turtle::RdfLiteral,
) -> RdfLiteral {
    match literal {
        turtle::RdfLiteral::LanguageString { value, tag } => RdfLiteral::LanguageString {
            value: value.to_string(),
            tag: tag.to_string(),
        },
        turtle::RdfLiteral::DatatypeValue { value, datatype } => RdfLiteral::DatatypeValue {
            value: value.to_string(),
            datatype: resolve_prefixed_name(prefixes, datatype)
                .expect("prefix should have been registered during parsing"),
        },
    }
}

#[traced("parser")]
pub(crate) fn parse_bare_name(input: Span<'_>) -> IntermediateResult<Span<'_>> {
    map_error(
        recognize(pair(
            alpha1,
            opt(preceded(
                many0(tag(" ")),
                separated_list1(
                    many1(tag(" ")),
                    many1(satisfy(|c| {
                        ['0'..='9', 'a'..='z', 'A'..='Z', '-'..='-', '_'..='_']
                            .iter()
                            .any(|range| range.contains(&c))
                    })),
                ),
            )),
        )),
        || ParseError::ExpectedBareName,
    )(input)
}

#[traced("parser")]
fn parse_simple_name(input: Span<'_>) -> IntermediateResult<Span<'_>> {
    map_error(
        recognize(pair(
            alpha1,
            opt(preceded(
                many0(tag(" ")),
                separated_list1(
                    many1(tag(" ")),
                    many1(satisfy(|c| {
                        ['0'..='9', 'a'..='z', 'A'..='Z', '_'..='_']
                            .iter()
                            .any(|range| range.contains(&c))
                    })),
                ),
            )),
        )),
        || ParseError::ExpectedBareName,
    )(input)
}

/// Parse an IRI representing a constant.
fn parse_iri_constant<'a>(
    prefixes: &'a RefCell<HashMap<&'a str, &'a str>>,
) -> impl FnMut(Span<'a>) -> IntermediateResult<'a, Identifier> {
    map_error(
        move |input| {
            let (remainder, name) = traced(
                "parse_iri_constant",
                alt((
                    map(sparql::iriref, |name| sparql::Name::IriReference(&name)),
                    sparql::prefixed_name,
                    sparql::blank_node_label,
                    map(parse_bare_name, |name| sparql::Name::IriReference(&name)),
                )),
            )(input)?;

            let resolved = resolve_prefixed_name(&prefixes.borrow(), name)
                .map_err(|e| Err::Failure(e.at(input)))?;

            Ok((remainder, Identifier(resolved)))
        },
        || ParseError::ExpectedIriConstant,
    )
}

/// Parse a ground term.
pub fn parse_ground_term<'a>(
    prefixes: &'a RefCell<HashMap<&'a str, &'a str>>,
) -> impl FnMut(Span<'a>) -> IntermediateResult<'a, PrimitiveTerm> {
    traced(
        "parse_ground_term",
        map_error(
            alt((
                map(parse_iri_constant(prefixes), |c| {
                    PrimitiveTerm::Constant(Constant::Abstract(c))
                }),
                map(turtle::numeric_literal, |n| {
                    PrimitiveTerm::Constant(Constant::NumericLiteral(n))
                }),
                map_res(turtle::rdf_literal, move |literal| {
                    Constant::try_from(resolve_prefixed_rdf_literal(&prefixes.borrow(), literal))
                        .map_err(ReadingError::from)
                        .map(PrimitiveTerm::Constant)
                }),
                map(turtle::string, move |literal| {
                    PrimitiveTerm::Constant(Constant::StringLiteral(literal.to_string()))
                }),
            )),
            || ParseError::ExpectedGroundTerm,
        ),
    )
}

/// The main parser. Holds a hash map for
/// prefixes, as well as the base IRI.
#[derive(Debug, Default)]
pub struct RuleParser<'a> {
    /// The base IRI, if set.
    base: RefCell<Option<&'a str>>,
    /// A map from Prefixes to IRIs.
    prefixes: RefCell<HashMap<&'a str, &'a str>>,
    /// The external data sources.
    sources: RefCell<Vec<DataSourceDeclaration>>,
    /// Declarations of predicates with their types.
    predicate_declarations: RefCell<HashMap<Identifier, Vec<PrimitiveType>>>,
}

impl<'a> RuleParser<'a> {
    /// Construct a new [`RuleParser`].
    pub fn new() -> Self {
        Default::default()
    }

    /// Parse the dot that ends declarations, optionally surrounded by spaces.
    fn parse_dot(&'a self) -> impl FnMut(Span<'a>) -> IntermediateResult<Span<'a>> {
        traced("parse_dot", space_delimited_token("."))
    }

    /// Parse a comma, optionally surrounded by spaces.
    fn parse_comma(&'a self) -> impl FnMut(Span<'a>) -> IntermediateResult<Span<'a>> {
        traced("parse_comma", space_delimited_token(","))
    }

    /// Parse a negation sign (`~`), optionally surrounded by spaces.
    fn parse_not(&'a self) -> impl FnMut(Span<'a>) -> IntermediateResult<Span<'a>> {
        traced("parse_not", space_delimited_token("~"))
    }

    /// Parse an arrow (`:-`), optionally surrounded by spaces.
    fn parse_arrow(&'a self) -> impl FnMut(Span<'a>) -> IntermediateResult<Span<'a>> {
        traced("parse_arrow", space_delimited_token(":-"))
    }

    /// Parse an opening parenthesis, optionally surrounded by spaces.
    fn parse_open_parenthesis(&'a self) -> impl FnMut(Span<'a>) -> IntermediateResult<Span<'a>> {
        traced("parse_open_parenthesis", space_delimited_token("("))
    }

    /// Parse a closing parenthesis, optionally surrounded by spaces.
    fn parse_close_parenthesis(&'a self) -> impl FnMut(Span<'a>) -> IntermediateResult<Span<'a>> {
        traced("parse_close_parenthesis", space_delimited_token(")"))
    }

    /// Matches an opening parenthesis,
    /// then gets an object from the parser,
    /// and finally matches an closing parenthesis.
    pub fn parenthesised<'b, O, F>(
        &'a self,
        parser: F,
    ) -> impl FnMut(Span<'a>) -> IntermediateResult<O>
    where
        O: Debug + 'a,
        F: FnMut(Span<'a>) -> IntermediateResult<O> + 'a,
    {
        traced(
            "parenthesised",
            map_error(
                delimited(
                    self.parse_open_parenthesis(),
                    parser,
                    self.parse_close_parenthesis(),
                ),
                || ParseError::ExpectedParenthesisedExpression,
            ),
        )
    }

    /// Parse a base declaration.
    fn parse_base(&'a self) -> impl FnMut(Span<'a>) -> IntermediateResult<Identifier> {
        traced(
            "parse_base",
            map_error(
                move |input| {
                    let (remainder, base) = delimited(
                        terminated(token("@base"), cut(multispace_or_comment1)),
                        cut(sparql::iriref),
                        cut(self.parse_dot()),
                    )(input)?;

                    log::debug!(target: "parser", r#"parse_base: set new base: "{base}""#);
                    *self.base.borrow_mut() = Some(&base);

                    Ok((remainder, Identifier(base.to_string())))
                },
                || ParseError::ExpectedBaseDeclaration,
            ),
        )
    }

    fn parse_prefix(&'a self) -> impl FnMut(Span<'a>) -> IntermediateResult<Span<'a>> {
        traced(
            "parse_prefix",
            map_error(
                move |input| {
                    let (remainder, (prefix, iri)) = delimited(
                        terminated(token("@prefix"), cut(multispace_or_comment1)),
                        cut(tuple((
                            cut(terminated(sparql::pname_ns, multispace_or_comment1)),
                            cut(sparql::iriref),
                        ))),
                        cut(self.parse_dot()),
                    )(input)?;

                    log::debug!(target: "parser", r#"parse_prefix: got prefix "{prefix}" for iri "{iri}""#);
                    if self.prefixes.borrow_mut().insert(&prefix, &iri).is_some() {
                        Err(Err::Failure(
                            ParseError::RedeclaredPrefix(prefix.to_string()).at(input),
                        ))
                    } else {
                        Ok((remainder, prefix))
                    }
                },
                || ParseError::ExpectedPrefixDeclaration,
            ),
        )
    }

    fn parse_predicate_declaration(
        &'a self,
    ) -> impl FnMut(Span<'a>) -> IntermediateResult<(Identifier, Vec<PrimitiveType>)> {
        traced(
            "parse_predicate_declaration",
            map_error(
                move |input| {
                    let (remainder, (predicate, types)) = delimited(
                        terminated(token("@declare"), cut(multispace_or_comment1)),
                        cut(pair(
                            self.parse_iri_like_identifier(),
                            delimited(
                                cut(self.parse_open_parenthesis()),
                                cut(separated_list1(self.parse_comma(), self.parse_type_name())),
                                cut(self.parse_close_parenthesis()),
                            ),
                        )),
                        cut(self.parse_dot()),
                    )(input)?;

                    self.predicate_declarations
                        .borrow_mut()
                        .entry(predicate.clone())
                        .or_insert(types.clone());
                    Ok((remainder, (predicate, types)))
                },
                || ParseError::ExpectedPredicateDeclaration,
            ),
        )
    }

    fn parse_type_name(&'a self) -> impl FnMut(Span<'a>) -> IntermediateResult<PrimitiveType> {
        traced("parse_type_name", move |input| {
            let (remainder, type_name) = map_error(
                map_res(
                    recognize(pair(alpha1, many0(none_of(",)] ")))),
                    |name: Span<'a>| name.parse(),
                    // NOTE: type names may not contain commata but any
                    // other character (they should start with [a-zA-Z]
                    // though)
                ),
                || ParseError::ExpectedLogicalTypeName,
            )(input)?;

            Ok((remainder, type_name))
        })
    }

    /// Parses a data source declaration.
    pub fn parse_source(
        &'a self,
    ) -> impl FnMut(Span<'a>) -> IntermediateResult<DataSourceDeclaration> {
        traced(
            "parse_source",
            map_error(
                move |input| {
                    let (remainder, (predicate, tuple_constraint)) = preceded(
                        terminated(token("@source"), cut(multispace_or_comment1)),
                        cut(self.parse_qualified_predicate_name(true)),
                    )(input)?;

                    let (remainder, datasource): (_, Result<_, ParseError>) = cut(delimited(
                        delimited(multispace_or_comment0, token(":"), multispace_or_comment1),
                        alt((
                            map(
                                delimited(
                                    preceded(token("load-csv"), cut(self.parse_open_parenthesis())),
                                    turtle::string,
                                    self.parse_close_parenthesis(),
                                ),
                                |filename| {
                                    Ok(NativeDataSource::DsvFile(DsvFile::csv_file(
                                        &filename,
                                        tuple_constraint.clone(),
                                    )))
                                },
                            ),
                            map(
                                delimited(
                                    preceded(token("load-tsv"), cut(self.parse_open_parenthesis())),
                                    turtle::string,
                                    self.parse_close_parenthesis(),
                                ),
                                |filename| {
                                    Ok(NativeDataSource::DsvFile(DsvFile::tsv_file(
                                        &filename,
                                        tuple_constraint.clone(),
                                    )))
                                },
                            ),
                            map(
                                delimited(
                                    preceded(token("load-rdf"), cut(self.parse_open_parenthesis())),
                                    turtle::string,
                                    self.parse_close_parenthesis(),
                                ),
                                |filename| {
                                    Ok(NativeDataSource::RdfFile(RdfFile::new_validated(
                                        &filename,
                                        self.base().map(String::from),
                                        &predicate,
                                        tuple_constraint.clone(),
                                    )?))
                                },
                            ),
                            map(
                                delimited(
                                    preceded(token("sparql"), cut(self.parse_open_parenthesis())),
                                    tuple((
                                        self.parse_iri_identifier(),
                                        delimited(
                                            self.parse_comma(),
                                            turtle::string,
                                            self.parse_comma(),
                                        ),
                                        turtle::string,
                                    )),
                                    self.parse_close_parenthesis(),
                                ),
                                |(endpoint, projection, query)| {
                                    Ok(NativeDataSource::SparqlQuery(SparqlQuery::new_validated(
                                        endpoint.name(),
                                        projection.to_string(),
                                        query.to_string(),
                                        &predicate,
                                        tuple_constraint.clone(),
                                    )?))
                                },
                            ),
                        )),
                        cut(self.parse_dot()),
                    ))(
                        remainder
                    )?;

                    let source = DataSourceDeclaration::new(
                        predicate,
                        datasource.map_err(|e| Err::Failure(e.at(input)))?,
                    );

                    log::trace!("Found external data source {source:?}");
                    self.sources.borrow_mut().push(source.clone());

                    Ok((remainder, source))
                },
                || ParseError::ExpectedDataSourceDeclaration,
            ),
        )
    }

    /// Parses an output directive.
    pub fn parse_output(
        &'a self,
    ) -> impl FnMut(Span<'a>) -> IntermediateResult<QualifiedPredicateName> {
        traced(
            "parse_output",
            map_error(
                delimited(
                    terminated(token("@output"), cut(multispace_or_comment0)),
                    cut(alt((
                        map_res::<_, _, _, _, Error, _, _>(
                            self.parse_qualified_predicate_name(false),
                            |(identifier, associated_type)| {
                                Ok(QualifiedPredicateName::with_constraint(
                                    identifier,
                                    TypeConstraint::Tuple(associated_type),
                                ))
                            },
                        ),
                        map_res::<_, _, _, _, Error, _, _>(
                            self.parse_iri_like_identifier(),
                            |identifier| Ok(identifier.into()),
                        ),
                    ))),
                    cut(self.parse_dot()),
                ),
                || ParseError::ExpectedOutputDeclaration,
            ),
        )
    }

    /// Parses a statement.
    pub fn parse_statement(&'a self) -> impl FnMut(Span<'a>) -> IntermediateResult<Statement> {
        traced(
            "parse_statement",
            map_error(
                alt((
                    map(self.parse_fact(), Statement::Fact),
                    map(self.parse_rule(), Statement::Rule),
                )),
                || ParseError::ExpectedStatement,
            ),
        )
    }

    /// Parse a fact.
    pub fn parse_fact(&'a self) -> impl FnMut(Span<'a>) -> IntermediateResult<Fact> {
        traced(
            "parse_fact",
            map_error(
                move |input| {
                    let (remainder, (predicate, terms)) = terminated(
                        pair(
                            self.parse_iri_like_identifier(),
                            self.parenthesised(separated_list1(
                                self.parse_comma(),
                                parse_ground_term(&self.prefixes),
                            )),
                        ),
                        self.parse_dot(),
                    )(input)?;

                    let predicate_name = predicate.name();
                    log::trace!(target: "parser", "found fact {predicate_name}({terms:?})");

                    // We do not allow complex term trees in facts for now
                    let terms = terms.into_iter().map(Term::Primitive).collect();

                    Ok((remainder, Fact(Atom::new(predicate, terms))))
                },
                || ParseError::ExpectedFact,
            ),
        )
    }

    /// Parse an IRI identifier, e.g. for predicate names.
    pub fn parse_iri_identifier(
        &'a self,
    ) -> impl FnMut(Span<'a>) -> IntermediateResult<Identifier> {
        map_error(
            move |input| {
                let (remainder, name) = traced(
                    "parse_iri_identifier",
                    alt((
                        map(sparql::iriref, |name| sparql::Name::IriReference(&name)),
                        sparql::prefixed_name,
                        sparql::blank_node_label,
                    )),
                )(input)?;

                Ok((
                    remainder,
                    Identifier(
                        resolve_prefixed_name(&self.prefixes.borrow(), name)
                            .map_err(|e| Err::Failure(e.at(input)))?,
                    ),
                ))
            },
            || ParseError::ExpectedIriIdentifier,
        )
    }

    /// Parse an IRI-like identifier.
    ///
    /// This is being used for:
    /// * predicate names
    /// * built-in functions in term trees
    pub fn parse_iri_like_identifier(
        &'a self,
    ) -> impl FnMut(Span<'a>) -> IntermediateResult<Identifier> {
        traced(
            "parse_iri_like_identifier",
            map_error(
                alt((
                    self.parse_iri_identifier(),
                    self.parse_bare_iri_like_identifier(),
                )),
                || ParseError::ExpectedIriLikeIdentifier,
            ),
        )
    }

    /// Parse a qualified predicate name – currently, this is a
    /// predicate name together with its arity.
    fn parse_qualified_predicate_name(
        &'a self,
        constraint_is_lower_bound: bool,
    ) -> impl FnMut(Span<'a>) -> IntermediateResult<(Identifier, TupleConstraint)> {
        traced(
            "parse_qualified_predicate_name",
            pair(
                self.parse_iri_like_identifier(),
                preceded(
                    multispace_or_comment0,
                    delimited(
                        token("["),
                        cut(alt((
                            map_res(digit1, |number: Span<'a>| {
                                number.parse::<usize>().map(TupleConstraint::from_arity)
                            }),
                            map(
                                separated_list1(self.parse_comma(), self.parse_type_name()),
                                move |type_names| {
                                    if constraint_is_lower_bound {
                                        type_names
                                            .into_iter()
                                            .map(TypeConstraint::AtLeast)
                                            .collect()
                                    } else {
                                        type_names.into_iter().map(TypeConstraint::Exact).collect()
                                    }
                                },
                            ),
                        ))),
                        cut(token("]")),
                    ),
                ),
            ),
        )
    }

    /// Parse an IRI-like identifier (e.g. a predicate name) that is not an IRI.
    pub fn parse_bare_iri_like_identifier(
        &'a self,
    ) -> impl FnMut(Span<'a>) -> IntermediateResult<Identifier> {
        traced("parse_bare_iri_like_identifier", move |input| {
            let (remainder, name) = parse_bare_name(input)?;

            Ok((remainder, Identifier(name.to_string())))
        })
    }

    /// Parse a rule.
    pub fn parse_rule(&'a self) -> impl FnMut(Span<'a>) -> IntermediateResult<Rule> {
        traced(
            "parse_rule",
            map_error(
                move |input| {
                    let (remainder, (head, body)) = pair(
                        terminated(
                            separated_list1(self.parse_comma(), self.parse_atom()),
                            self.parse_arrow(),
                        ),
                        cut(terminated(
                            separated_list1(self.parse_comma(), self.parse_body_expression()),
                            self.parse_dot(),
                        )),
                    )(input)?;

                    log::trace!(target: "parser", r#"found rule "{head:?}" :- "{body:?}""#);

                    let literals = body
                        .iter()
                        .filter_map(|expr| match expr {
                            BodyExpression::Literal(l) => Some(l.clone()),
                            _ => None,
                        })
                        .collect();
                    let constraints = body
                        .into_iter()
                        .filter_map(|expr| match expr {
                            BodyExpression::Constraint(c) => Some(c),
                            _ => None,
                        })
                        .collect();
                    Ok((
                        remainder,
                        Rule::new_validated(head, literals, constraints)
                            .map_err(|e| Err::Failure(e.at(input)))?,
                    ))
                },
                || ParseError::ExpectedRule,
            ),
        )
    }

    /// Parse an atom.
    pub fn parse_atom(&'a self) -> impl FnMut(Span<'a>) -> IntermediateResult<Atom> {
        traced(
            "parse_atom",
            map_error(
                move |input| {
                    let (remainder, predicate) = self.parse_iri_like_identifier()(input)?;
                    let (remainder, terms) = delimited(
                        self.parse_open_parenthesis(),
<<<<<<< HEAD
                        cut(separated_list1(self.parse_comma(), self.parse_term_tree())),
=======
                        cut(separated_list1(self.parse_comma(), self.parse_term())),
>>>>>>> ac399bba
                        cut(self.parse_close_parenthesis()),
                    )(remainder)?;

                    let predicate_name = predicate.name();
                    log::trace!(target: "parser", "found atom {predicate_name}({terms:?})");

                    Ok((remainder, Atom::new(predicate, terms)))
                },
                || ParseError::ExpectedAtom,
            ),
        )
    }

    /// Parse a [`PrimitiveTerm`].
    pub fn parse_primitive_term(
        &'a self,
    ) -> impl FnMut(Span<'a>) -> IntermediateResult<PrimitiveTerm> {
        traced(
            "parse_primitive_term",
            map_error(
<<<<<<< HEAD
                alt((
                    parse_ground_term(&self.prefixes),
                    self.parse_variable(),
                    self.parse_aggregate(),
                )),
                || ParseError::ExpectedTerm,
=======
                alt((parse_ground_term(&self.prefixes), self.parse_variable())),
                || ParseError::ExpectedPrimitiveTerm,
            ),
        )
    }

    /// Parse an aggregate term.
    pub fn parse_aggregate(&'a self) -> impl FnMut(Span<'a>) -> IntermediateResult<Term> {
        traced(
            "parse_aggregate",
            map_error(
                move |input| {
                    let (remainder, _) = nom::character::complete::char('#')(input)?;
                    let (remainder, aggregate_operation_identifier) =
                        self.parse_bare_iri_like_identifier()(remainder)?;
                    let (remainder, variables) = self.parenthesised(separated_list1(
                        self.parse_comma(),
                        self.parse_universal_variable(),
                    ))(remainder)?;

                    if let Some(logical_aggregate_operation) =
                        (&aggregate_operation_identifier).into()
                    {
                        let len_variables = variables.len();

                        let aggregate = Aggregate {
                            logical_aggregate_operation,
                            terms: variables.into_iter().map(PrimitiveTerm::Variable).collect(),
                        };

                        // Check that there is exactly one variable used in the aggregate
                        // This may change when distinct variables are implemented
                        if len_variables != 1 {
                            return Err(Err::Failure(
                                ParseError::InvalidVariableCountInAggregate(aggregate).at(input),
                            ));
                        }

                        Ok((remainder, Term::Aggregation(aggregate)))
                    } else {
                        Err(Err::Failure(
                            ParseError::UnknownAggregateOperation(
                                aggregate_operation_identifier.name(),
                            )
                            .at(input),
                        ))
                    }
                },
                || ParseError::ExpectedAggregate,
>>>>>>> ac399bba
            ),
        )
    }

    /// Parse an aggregate term.
    pub fn parse_aggregate(&'a self) -> impl FnMut(Span<'a>) -> IntermediateResult<Term> {
        traced(
            "parse_aggregate",
            map_error(
                move |input| {
                    let (remainder, _) = nom::character::complete::char('#')(input)?;
                    let (remainder, aggregate_identifier) =
                        self.parse_bare_iri_like_identifier()(remainder)?;
                    let (remainder, variable_identifiers) = self.parenthesised(separated_list1(
                        self.parse_comma(),
                        map(self.parse_universal_variable(), |variable| match variable {
                            Variable::Universal(identifier) => identifier,
                            Variable::Existential(_) => panic!(),
                        }),
                    ))(remainder)?;

                    let aggregate = Aggregate {
                        aggregate_identifier,
                        variable_identifiers,
                    };

                    Ok((remainder, Term::Aggregate(aggregate)))
                },
                || ParseError::ExpectedAggregate,
            ),
        )
    }

    /// Parse a variable.
    pub fn parse_variable(&'a self) -> impl FnMut(Span<'a>) -> IntermediateResult<PrimitiveTerm> {
        traced(
            "parse_variable",
            map_error(
                map(
                    alt((
                        self.parse_universal_variable(),
                        self.parse_existential_variable(),
                    )),
                    PrimitiveTerm::Variable,
                ),
                || ParseError::ExpectedVariable,
            ),
        )
    }

    /// Parse a universally quantified variable.
    pub fn parse_universal_variable(
        &'a self,
    ) -> impl FnMut(Span<'a>) -> IntermediateResult<Variable> {
        traced(
            "parse_universal_variable",
            map_error(
                map(
                    preceded(token("?"), cut(self.parse_variable_name())),
                    Variable::Universal,
                ),
                || ParseError::ExpectedUniversalVariable,
            ),
        )
    }

    /// Parse an existentially quantified variable.
    pub fn parse_existential_variable(
        &'a self,
    ) -> impl FnMut(Span<'a>) -> IntermediateResult<Variable> {
        traced(
            "parse_existential_variable",
            map_error(
                map(
                    preceded(token("!"), cut(self.parse_variable_name())),
                    Variable::Existential,
                ),
                || ParseError::ExpectedExistentialVariable,
            ),
        )
    }

    /// Parse a variable name.
    pub fn parse_variable_name(&'a self) -> impl FnMut(Span<'a>) -> IntermediateResult<Identifier> {
        traced(
            "parse_variable",
            map_error(
                move |input| {
                    let (remainder, name) = parse_simple_name(input)?;

                    Ok((remainder, Identifier(name.to_string())))
                },
                || ParseError::ExpectedVariableName,
            ),
        )
    }

    /// Parse a literal (i.e., a possibly negated atom).
    pub fn parse_literal(&'a self) -> impl FnMut(Span<'a>) -> IntermediateResult<Literal> {
        traced(
            "parse_literal",
            map_error(
                alt((self.parse_negative_literal(), self.parse_positive_literal())),
                || ParseError::ExpectedLiteral,
            ),
        )
    }

    /// Parse a non-negated literal.
    pub fn parse_positive_literal(&'a self) -> impl FnMut(Span<'a>) -> IntermediateResult<Literal> {
        traced(
            "parse_positive_literal",
            map_error(map(self.parse_atom(), Literal::Positive), || {
                ParseError::ExpectedPositiveLiteral
            }),
        )
    }

    /// Parse a negated literal.
    pub fn parse_negative_literal(&'a self) -> impl FnMut(Span<'a>) -> IntermediateResult<Literal> {
        traced(
            "parse_negative_literal",
            map_error(
                map(
                    preceded(self.parse_not(), cut(self.parse_atom())),
                    Literal::Negative,
                ),
                || ParseError::ExpectedNegativeLiteral,
            ),
        )
    }

    /// Parse operation that is filters a variable
    pub fn parse_constraint_operator(
        &'a self,
    ) -> impl FnMut(Span<'a>) -> IntermediateResult<ConstraintOperator> {
        traced(
            "parse_constraint_operator",
            map_error(
                delimited(
                    multispace_or_comment0,
                    alt((
                        value(ConstraintOperator::LessThanEq, token("<=")),
                        value(ConstraintOperator::LessThan, token("<")),
                        value(ConstraintOperator::Equals, token("=")),
                        value(ConstraintOperator::Unequals, token("!=")),
                        value(ConstraintOperator::GreaterThanEq, token(">=")),
                        value(ConstraintOperator::GreaterThan, token(">")),
                    )),
                    multispace_or_comment0,
                ),
                || ParseError::ExpectedFilterOperator,
            ),
        )
    }

    /// Parse a term tree.
    ///
    /// This may consist of:
    /// * A function term
    /// * An arithmetic expression, which handles e.g. precedence of addition over multiplication
<<<<<<< HEAD
    pub fn parse_term_tree(&'a self) -> impl FnMut(Span<'a>) -> IntermediateResult<TermTree> {
        traced(
            "parse_term_tree",
=======
    pub fn parse_term(&'a self) -> impl FnMut(Span<'a>) -> IntermediateResult<Term> {
        traced(
            "parse_term",
>>>>>>> ac399bba
            map_error(
                move |input| {
                    delimited(
                        multispace_or_comment0,
                        alt((
<<<<<<< HEAD
                            self.parse_function_term(),
                            self.parse_arithmetic_expression(),
                            self.parse_parenthesised_term_tree(),
=======
                            self.parse_arithmetic_expression(),
                            self.parse_parenthesised_term(),
                            self.parse_function_term(),
                            self.parse_aggregate(),
>>>>>>> ac399bba
                        )),
                        multispace_or_comment0,
                    )(input)
                },
<<<<<<< HEAD
                || ParseError::ExpectedTermTree,
=======
                || ParseError::ExpectedTerm,
>>>>>>> ac399bba
            ),
        )
    }

    /// Parse a parenthesised term tree.
<<<<<<< HEAD
    pub fn parse_parenthesised_term_tree(
        &'a self,
    ) -> impl FnMut(Span<'a>) -> IntermediateResult<TermTree> {
        traced(
            "parse_parenthesised_term_tree",
            map_error(self.parenthesised(self.parse_term_tree()), || {
                ParseError::ExpectedParenthesisedTermTree
=======
    pub fn parse_parenthesised_term(&'a self) -> impl FnMut(Span<'a>) -> IntermediateResult<Term> {
        traced(
            "parse_parenthesised_term",
            map_error(self.parenthesised(self.parse_term()), || {
                ParseError::ExpectedParenthesisedTerm
>>>>>>> ac399bba
            }),
        )
    }

    /// Parse a function term, possibly with nested term trees.
<<<<<<< HEAD
    pub fn parse_function_term(&'a self) -> impl FnMut(Span<'a>) -> IntermediateResult<TermTree> {
=======
    pub fn parse_function_term(&'a self) -> impl FnMut(Span<'a>) -> IntermediateResult<Term> {
>>>>>>> ac399bba
        traced(
            "parse_function_term",
            map_error(
                move |input| {
<<<<<<< HEAD
                    let (remainder, identifier) = self.parse_iri_like_identifier()(input)?;

                    let (remainder, subtrees) = (self.parenthesised(separated_list0(
                        self.parse_comma(),
                        self.parse_term_tree(),
                    )))(remainder)?;

                    Ok((
                        remainder,
                        TermTree::tree(TermOperation::Function(identifier), subtrees),
                    ))
=======
                    let (remainder, name) = self.parse_iri_like_identifier()(input)?;

                    if let Ok(op) = UnaryOperation::construct_from_name(&name.0) {
                        let (remainder, subterm) =
                            (self.parenthesised(self.parse_term()))(remainder)?;

                        Ok((remainder, Term::Unary(op, Box::new(subterm))))
                    } else {
                        let (remainder, subterms) = (self.parenthesised(separated_list0(
                            self.parse_comma(),
                            self.parse_term(),
                        )))(remainder)?;

                        Ok((remainder, Term::Function(name, subterms)))
                    }
>>>>>>> ac399bba
                },
                || ParseError::ExpectedFunctionTerm,
            ),
        )
    }

    /// Parse an arithmetic expression
    pub fn parse_arithmetic_expression(
        &'a self,
    ) -> impl FnMut(Span<'a>) -> IntermediateResult<Term> {
        traced(
            "parse_arithmetic_expression",
            map_error(
                move |input| {
                    let (remainder, first) = self.parse_arithmetic_product()(input)?;
                    let (remainder, expressions) = many0(alt((
                        preceded(
                            delimited(multispace_or_comment0, token("+"), multispace_or_comment0),
                            map(self.parse_arithmetic_product(), |term| {
                                (ArithmeticOperator::Addition, term)
                            }),
                        ),
                        preceded(
                            delimited(multispace_or_comment0, token("-"), multispace_or_comment0),
                            map(self.parse_arithmetic_product(), |term| {
                                (ArithmeticOperator::Subtraction, term)
                            }),
                        ),
                    )))(remainder)?;

                    Ok((
                        remainder,
                        Self::fold_arithmetic_expressions(first, expressions),
                    ))
                },
                || ParseError::ExpectedArithmeticExpression,
            ),
        )
    }

    /// Parse an arithmetic product, i.e., an expression involving
    /// only `*` and `/` over subexpressions.
    pub fn parse_arithmetic_product(&'a self) -> impl FnMut(Span<'a>) -> IntermediateResult<Term> {
        traced(
            "parse_arithmetic_product",
            map_error(
                move |input| {
                    let (remainder, first) = self.parse_arithmetic_factor()(input)?;
                    let (remainder, factors) = many0(alt((
                        preceded(
                            delimited(multispace_or_comment0, token("*"), multispace_or_comment0),
                            map(self.parse_arithmetic_factor(), |term| {
                                (ArithmeticOperator::Multiplication, term)
                            }),
                        ),
                        preceded(
                            delimited(multispace_or_comment0, token("/"), multispace_or_comment0),
                            map(self.parse_arithmetic_factor(), |term| {
                                (ArithmeticOperator::Division, term)
                            }),
                        ),
                    )))(remainder)?;

                    Ok((remainder, Self::fold_arithmetic_expressions(first, factors)))
                },
                || ParseError::ExpectedArithmeticProduct,
            ),
        )
    }

    /// Parse an arithmetic factor.
    pub fn parse_arithmetic_factor(&'a self) -> impl FnMut(Span<'a>) -> IntermediateResult<Term> {
        traced(
            "parse_arithmetic_factor",
            map_error(
                alt((
<<<<<<< HEAD
                    map(self.parse_term(), TermTree::leaf),
                    self.parse_parenthesised_term_tree(),
=======
                    self.parse_function_term(),
                    map(self.parse_primitive_term(), Term::Primitive),
                    self.parse_parenthesised_term(),
>>>>>>> ac399bba
                )),
                || ParseError::ExpectedArithmeticFactor,
            ),
        )
    }

<<<<<<< HEAD
    /// Fold a sequence of [Term trees][TermTree] interleaved with
    /// [Term operations][TermOperation] into a single [`TermTree`].
=======
    /// Fold a sequence of ([`ArithmeticOperator`], [`PrimitiveTerm`]) pairs into a single [`Term`].
>>>>>>> ac399bba
    fn fold_arithmetic_expressions(
        initial: Term,
        sequence: Vec<(ArithmeticOperator, Term)>,
    ) -> Term {
        sequence.into_iter().fold(initial, |acc, pair| {
            let (operation, expression) = pair;

            use ArithmeticOperator::*;

            let operation = match operation {
                Addition => BinaryOperation::Addition,
                Subtraction => BinaryOperation::Subtraction,
                Multiplication => BinaryOperation::Multiplication,
                Division => BinaryOperation::Division,
            };

<<<<<<< HEAD
            match operation {
                Addition => TermTree::tree(Addition, subtrees),
                Subtraction => TermTree::tree(Subtraction, subtrees),
                Multiplication => TermTree::tree(Multiplication, subtrees),
                Division => TermTree::tree(Division, subtrees),
                Term(term) => TermTree::leaf(term),
                Function(_) => panic!("expressions folding is not implemented for functions"),
=======
            Term::Binary {
                operation,
                lhs: Box::new(acc),
                rhs: Box::new(expression),
>>>>>>> ac399bba
            }
        })
    }

    /// Parse expression of the form `<term> <operation> <term>` expressing a constraint.
    pub fn parse_constraint(&'a self) -> impl FnMut(Span<'a>) -> IntermediateResult<Constraint> {
        traced(
            "parse_constraint",
            map_error(
                map(
                    tuple((
                        self.parse_term(),
                        self.parse_constraint_operator(),
                        cut(self.parse_term()),
                    )),
                    |(lhs, operation, rhs)| operation.into_constraint(lhs, rhs),
                ),
                || ParseError::ExpectedConstraint,
            ),
        )
    }

    /// Parse body expression
    pub fn parse_body_expression(
        &'a self,
    ) -> impl FnMut(Span<'a>) -> IntermediateResult<BodyExpression> {
        traced(
            "parse_body_expression",
            map_error(
                alt((
                    map(self.parse_constraint(), BodyExpression::Constraint),
                    map(self.parse_literal(), BodyExpression::Literal),
                )),
                || ParseError::ExpectedBodyExpression,
            ),
        )
    }

    /// Parses a program in the rules language.
    pub fn parse_program(&'a self) -> impl FnMut(Span<'a>) -> IntermediateResult<Program> {
        fn check_for_invalid_statement<'a, F>(
            parser: &mut F,
            input: Span<'a>,
        ) -> IntermediateResult<'a, ()>
        where
            F: FnMut(Span<'a>) -> IntermediateResult<ParseError>,
        {
            if let Ok((_, e)) = parser(input) {
                return Err(Err::Failure(e.at(input)));
            }

            Ok((input, ()))
        }

        traced("parse_program", move |input| {
            let (remainder, _) = multispace_or_comment0(input)?;
            let (remainder, _) = opt(self.parse_base())(remainder)?;

            check_for_invalid_statement(
                &mut map(self.parse_base(), |_| ParseError::LateBaseDeclaration),
                remainder,
            )?;

            let (remainder, _) = many0(self.parse_prefix())(remainder)?;

            check_for_invalid_statement(
                &mut map(self.parse_base(), |_| ParseError::LateBaseDeclaration),
                remainder,
            )?;
            check_for_invalid_statement(
                &mut map(self.parse_prefix(), |_| ParseError::LatePrefixDeclaration),
                remainder,
            )?;

            let mut statements = Vec::new();
            let mut output_predicates = Vec::new();

            let (remainder, _) = many0(alt((
                map(self.parse_predicate_declaration(), |_| ()),
                map(self.parse_source(), |_| ()),
                map(self.parse_statement(), |statement| {
                    statements.push(statement)
                }),
                map(self.parse_output(), |output_predicate| {
                    output_predicates.push(output_predicate)
                }),
            )))(remainder)?;

            check_for_invalid_statement(
                &mut map(self.parse_base(), |_| ParseError::LateBaseDeclaration),
                remainder,
            )?;
            check_for_invalid_statement(
                &mut map(self.parse_prefix(), |_| ParseError::LatePrefixDeclaration),
                remainder,
            )?;

            let base = self.base().map(String::from);
            let prefixes = self
                .prefixes
                .borrow()
                .iter()
                .map(|(&prefix, &iri)| (prefix.to_string(), iri.to_string()))
                .collect();
            let mut rules = Vec::new();
            let mut facts = Vec::new();

            statements.iter().for_each(|statement| match statement {
                Statement::Fact(value) => facts.push(value.clone()),
                Statement::Rule(value) => rules.push(value.clone()),
            });

            Ok((
                remainder,
                Program::new(
                    base,
                    prefixes,
                    self.sources.borrow().clone(),
                    rules,
                    facts,
                    self.predicate_declarations.borrow().clone(),
                    output_predicates.into(),
                ),
            ))
        })
    }

    /// Return the declared base, if set, or None.
    #[must_use]
    pub fn base(&self) -> Option<&'a str> {
        *self.base.borrow()
    }

    /// Try to expand an IRI into an absolute IRI.
    #[must_use]
    pub fn absolutize_iri(&self, iri: Span) -> String {
        if iri::is_absolute(iri) {
            iri.to_string()
        } else {
            format!("{}{iri}", self.base().unwrap_or_default())
        }
    }

    /// Try to abbreviate an IRI given declared prefixes and base.
    #[must_use]
    pub fn unresolve_absolute_iri(iri: Span) -> String {
        if iri::is_relative(iri) {
            iri.to_string()
        } else {
            todo!()
        }
    }
}

#[cfg(test)]
mod test {
    use std::assert_matches::assert_matches;

    use test_log::test;

    use nemo_physical::datatypes::Double;

    use crate::model::rule_model::Constraint;

    use super::*;

    macro_rules! assert_parse {
        ($parser:expr, $left:expr, $right:expr $(,) ?) => {
            assert_eq!(
                all_input_consumed($parser)($left).expect(
                    format!("failed to parse `{:?}`\nexpected `{:?}`", $left, $right).as_str()
                ),
                $right
            );
        };
    }

    macro_rules! assert_fails {
        ($parser:expr, $left:expr, $right:pat $(,) ?) => {{
            // Store in intermediate variable to prevent from being dropped too early
            let result = all_input_consumed($parser)($left);
            assert_matches!(result, Err($right))
        }};
    }

    macro_rules! assert_parse_error {
        ($parser:expr, $left:expr, $right:pat $(,) ?) => {
            assert_fails!($parser, $left, LocatedParseError { source: $right, .. })
        };
    }

    macro_rules! assert_expected_token {
        ($parser:expr, $left:expr, $right:expr $(,) ?) => {
            let _token = String::from($right);
            assert_parse_error!($parser, $left, ParseError::ExpectedToken(_token),);
        };
    }

    #[test]
    fn base_directive() {
        let base = "http://example.org/foo";
        let input = format!("@base <{base}> .");
        let parser = RuleParser::new();
        let b = Identifier(base.to_string());
        assert!(parser.base().is_none());
        assert_parse!(parser.parse_base(), input.as_str(), b);
        assert_eq!(parser.base(), Some(base));
    }

    #[test]
    fn prefix_directive() {
        let prefix = unsafe { Span::new_from_raw_offset(8, 1, "foo", ()) };
        let iri = "http://example.org/foo";
        let input = format!("@prefix {prefix}: <{iri}> .");
        let parser = RuleParser::new();
        assert!(resolve_prefix(&parser.prefixes.borrow(), &prefix).is_err());
        assert_parse!(parser.parse_prefix(), input.as_str(), prefix);
        assert_eq!(
            resolve_prefix(&parser.prefixes.borrow(), &prefix).map_err(|_| ()),
            Ok(iri)
        );
    }

    #[test]
    #[cfg_attr(miri, ignore)]
    fn source() {
        let parser = RuleParser::new();
        let file = "drinks.csv";
        let predicate_name = "drink";
        let predicate = Identifier(predicate_name.to_string());
        let default_source = DataSourceDeclaration::new(
            predicate.clone(),
            NativeDataSource::DsvFile(DsvFile::csv_file(file, TupleConstraint::from_arity(1))),
        );
        let any_and_int_source = DataSourceDeclaration::new(
            predicate.clone(),
            NativeDataSource::DsvFile(DsvFile::csv_file(
                file,
                [
                    TypeConstraint::AtLeast(PrimitiveType::Any),
                    TypeConstraint::AtLeast(PrimitiveType::Integer),
                ]
                .into_iter()
                .collect(),
            )),
        );

        let single_string_source = DataSourceDeclaration::new(
            predicate,
            NativeDataSource::DsvFile(DsvFile::csv_file(
                file,
                [TypeConstraint::AtLeast(PrimitiveType::String)]
                    .into_iter()
                    .collect(),
            )),
        );

        // rulewerk accepts all of these variants
        let input = format!(r#"@source {predicate_name}[1]: load-csv("{file}") ."#);
        assert_parse!(parser.parse_source(), &input, default_source);
        let input = format!(r#"@source {predicate_name}[1] : load-csv("{file}") ."#);
        assert_parse!(parser.parse_source(), &input, default_source);
        let input = format!(r#"@source {predicate_name}[1] : load-csv ( "{file}" ) ."#);
        assert_parse!(parser.parse_source(), &input, default_source);
        let input = format!(r#"@source {predicate_name} [1] : load-csv ( "{file}" ) ."#);
        assert_parse!(parser.parse_source(), &input, default_source);
        let input = format!(r#"@source {predicate_name}[string]: load-csv ( "{file}" ) ."#);
        assert_parse!(parser.parse_source(), &input, single_string_source);
        let input = format!(r#"@source {predicate_name} [string] : load-csv ( "{file}" ) ."#);
        assert_parse!(parser.parse_source(), &input, single_string_source);
        let input = format!(r#"@source {predicate_name}[any, integer]: load-csv ( "{file}" ) ."#);
        assert_parse!(parser.parse_source(), &input, any_and_int_source);
        let input =
            format!(r#"@source {predicate_name} [any  ,  integer] : load-csv ( "{file}" ) ."#);
        assert_parse!(parser.parse_source(), &input, any_and_int_source);
    }

    #[test]
    fn fact() {
        let parser = RuleParser::new();
        let predicate = "p";
        let value = "foo";
        let datatype = "bar";
        let p = Identifier(predicate.to_string());
        let v = value.to_string();
        let t = datatype.to_string();
        let fact = format!(r#"{predicate}("{value}"^^<{datatype}>) ."#);

        let expected_fact = Fact(Atom::new(
            p,
            vec![Term::Primitive(PrimitiveTerm::Constant(
                Constant::RdfLiteral(RdfLiteral::DatatypeValue {
                    value: v,
                    datatype: t,
                }),
            ))],
        ));

        assert_parse!(parser.parse_fact(), &fact, expected_fact,);
    }

    #[test]
    fn fact_namespaced() {
        let parser = RuleParser::new();
        let predicate = "p";
        let name = "foo";
        let prefix = unsafe { Span::new_from_raw_offset(8, 1, "eg", ()) };
        let iri = "http://example.org/foo";
        let prefix_declaration = format!("@prefix {prefix}: <{iri}> .");
        let p = Identifier(predicate.to_string());
        let pn = format!("{prefix}:{name}");
        let v = Identifier(format!("{iri}{name}"));
        let fact = format!(r#"{predicate}({pn}) ."#);

        assert_parse!(parser.parse_prefix(), &prefix_declaration, prefix);

        let expected_fact = Fact(Atom::new(
            p,
            vec![Term::Primitive(PrimitiveTerm::Constant(
                Constant::Abstract(v),
            ))],
        ));

        assert_parse!(parser.parse_fact(), &fact, expected_fact,);
    }

    #[test]
    fn fact_bnode() {
        let parser = RuleParser::new();
        let predicate = "p";
        let name = "foo";
        let p = Identifier(predicate.to_string());
        let pn = format!("_:{name}");
        let fact = format!(r#"{predicate}({pn}) ."#);
        let v = Identifier(pn);

        let expected_fact = Fact(Atom::new(
            p,
            vec![Term::Primitive(PrimitiveTerm::Constant(
                Constant::Abstract(v),
            ))],
        ));

        assert_parse!(parser.parse_fact(), &fact, expected_fact,);
    }

    #[test]
    fn fact_numbers() {
        let parser = RuleParser::new();
        let predicate = "p";
        let p = Identifier(predicate.to_string());
        let int = 23_i64;
        let dbl = Double::new(42.0).expect("is not NaN");
        let dec = 13.37;
        let fact = format!(r#"{predicate}({int}, {dbl:.1}E0, {dec:.2}) ."#);

        let expected_fact = Fact(Atom::new(
            p,
            vec![
                Term::Primitive(PrimitiveTerm::Constant(Constant::NumericLiteral(
                    NumericLiteral::Integer(int),
                ))),
                Term::Primitive(PrimitiveTerm::Constant(Constant::NumericLiteral(
                    NumericLiteral::Double(dbl),
                ))),
                Term::Primitive(PrimitiveTerm::Constant(Constant::NumericLiteral(
                    NumericLiteral::Decimal(13, 37),
                ))),
            ],
        ));

        assert_parse!(parser.parse_fact(), &fact, expected_fact,);
    }

    #[test]
    fn fact_rdf_literal_xsd_string() {
        let parser = RuleParser::new();

        let prefix = unsafe { Span::new_from_raw_offset(8, 1, "xsd", ()) };
        let iri = "http://www.w3.org/2001/XMLSchema#";
        let prefix_declaration = format!("@prefix {prefix}: <{iri}> .");

        assert_parse!(parser.parse_prefix(), &prefix_declaration, prefix);

        let predicate = "p";
        let value = "my nice string";
        let datatype = "xsd:string";

        let p = Identifier(predicate.to_string());
        let v = value.to_string();
        let fact = format!(r#"{predicate}("{value}"^^{datatype}) ."#);

        let expected_fact = Fact(Atom::new(
            p,
            vec![Term::Primitive(PrimitiveTerm::Constant(
                Constant::StringLiteral(v),
            ))],
        ));

        assert_parse!(parser.parse_fact(), &fact, expected_fact,);
    }

    #[test]
    fn fact_string_literal() {
        let parser = RuleParser::new();
        let predicate = "p";
        let value = "my nice string";
        let p = Identifier(predicate.to_string());
        let v = value.to_string();
        let fact = format!(r#"{predicate}("{value}") ."#);

        let expected_fact = Fact(Atom::new(
            p,
            vec![Term::Primitive(PrimitiveTerm::Constant(
                Constant::StringLiteral(v),
            ))],
        ));

        assert_parse!(parser.parse_fact(), &fact, expected_fact,);
    }

    #[test]
    fn fact_language_string() {
        let parser = RuleParser::new();
        let predicate = "p";
        let v = "Qapla";
        let langtag = "tlh";
        let p = Identifier(predicate.to_string());
        let value = v.to_string();
        let fact = format!(r#"{predicate}("{v}"@{langtag}) ."#);
        let tag = langtag.to_string();

        let expected_fact = Fact(Atom::new(
            p,
            vec![Term::Primitive(PrimitiveTerm::Constant(
                Constant::RdfLiteral(RdfLiteral::LanguageString { value, tag }),
            ))],
        ));

        assert_parse!(parser.parse_fact(), &fact, expected_fact);
    }

    #[test]
    fn fact_abstract() {
        let parser = RuleParser::new();
        let predicate = "p";
        let name = "a";
        let p = Identifier(predicate.to_string());
        let a = Identifier(name.to_string());
        let fact = format!(r#"{predicate}({name}) ."#);

        let expected_fact = Fact(Atom::new(
            p,
            vec![Term::Primitive(PrimitiveTerm::Constant(
                Constant::Abstract(a),
            ))],
        ));

        assert_parse!(parser.parse_fact(), &fact, expected_fact,);
    }

    #[test]
    fn fact_comment() {
        let parser = RuleParser::new();
        let predicate = "p";
        let value = "foo";
        let datatype = "bar";
        let p = Identifier(predicate.to_string());
        let v = value.to_string();
        let t = datatype.to_string();
        let fact = format!(
            r#"{predicate}(% comment 1
                 "{value}"^^<{datatype}> % comment 2
                 ) % comment 3
               . % comment 4
               %"#
        );

        let expected_fact = Fact(Atom::new(
            p,
            vec![Term::Primitive(PrimitiveTerm::Constant(
                Constant::RdfLiteral(RdfLiteral::DatatypeValue {
                    value: v,
                    datatype: t,
                }),
            ))],
        ));

        assert_parse!(parser.parse_fact(), &fact, expected_fact,);
    }

    #[test]
    #[cfg_attr(miri, ignore)]
    fn filter() {
        let parser = RuleParser::new();
        let aa = "A";
        let a = Identifier(aa.to_string());
        let bb = "B";
        let b = Identifier(bb.to_string());
        let pp = "P";
        let p = Identifier(pp.to_string());
        let xx = "X";
        let x = Identifier(xx.to_string());
        let yy = "Y";
        let y = Identifier(yy.to_string());
        let zz = "Z";
        let z = Identifier(zz.to_string());

        let rule = format!(
            "{pp}(?{xx}) :- {aa}(?{xx}, ?{yy}), ?{yy} > ?{xx}, {bb}(?{zz}), ?{xx} = 3, ?{zz} < 7, ?{xx} <= ?{zz}, ?{zz} >= ?{yy} ."
        );

        let expected_rule = Rule::new(
            vec![Atom::new(
                p,
                vec![Term::Primitive(PrimitiveTerm::Variable(
                    Variable::Universal(x.clone()),
                ))],
            )],
            vec![
                Literal::Positive(Atom::new(
                    a,
                    vec![
                        Term::Primitive(PrimitiveTerm::Variable(Variable::Universal(x.clone()))),
                        Term::Primitive(PrimitiveTerm::Variable(Variable::Universal(y.clone()))),
                    ],
                )),
                Literal::Positive(Atom::new(
                    b,
                    vec![Term::Primitive(PrimitiveTerm::Variable(
                        Variable::Universal(z.clone()),
                    ))],
                )),
            ],
            vec![
                Constraint::GreaterThan(
                    Term::Primitive(PrimitiveTerm::Variable(Variable::Universal(y.clone()))),
                    Term::Primitive(PrimitiveTerm::Variable(Variable::Universal(x.clone()))),
                ),
                Constraint::Equals(
                    Term::Primitive(PrimitiveTerm::Variable(Variable::Universal(x.clone()))),
                    Term::Primitive(PrimitiveTerm::Constant(Constant::NumericLiteral(
                        NumericLiteral::Integer(3),
                    ))),
                ),
                Constraint::LessThan(
                    Term::Primitive(PrimitiveTerm::Variable(Variable::Universal(z.clone()))),
                    Term::Primitive(PrimitiveTerm::Constant(Constant::NumericLiteral(
                        NumericLiteral::Integer(7),
                    ))),
                ),
                Constraint::LessThanEq(
                    Term::Primitive(PrimitiveTerm::Variable(Variable::Universal(x))),
                    Term::Primitive(PrimitiveTerm::Variable(Variable::Universal(z.clone()))),
                ),
                Constraint::GreaterThanEq(
                    Term::Primitive(PrimitiveTerm::Variable(Variable::Universal(z))),
                    Term::Primitive(PrimitiveTerm::Variable(Variable::Universal(y))),
                ),
            ],
        );

        assert_parse!(parser.parse_rule(), &rule, expected_rule,);
    }

    #[test]
    #[allow(clippy::redundant_clone)]
    fn parse_output() {
        let parser = RuleParser::new();

        let j2 = Identifier("J2".to_string());

        assert_parse!(
            parser.parse_output(),
            "@output J2 .",
            QualifiedPredicateName::new(j2.clone())
        );
        assert_parse!(
            parser.parse_output(),
            "@output J2[3] .",
            QualifiedPredicateName::with_constraint(
                j2.clone(),
                TypeConstraint::Tuple(TupleConstraint::from_arity(3))
            )
        );
    }

    #[test]
    fn parse_errors() {
        let parser = RuleParser::new();

        assert_expected_token!(parser.parse_dot(), "", ".");
        assert_expected_token!(parser.parse_dot(), ":-", ".");
        assert_expected_token!(parser.parse_comma(), "", ",");
        assert_expected_token!(parser.parse_comma(), ":-", ",");
        assert_expected_token!(parser.parse_not(), "", "~");
        assert_expected_token!(parser.parse_not(), ":-", "~");
        assert_expected_token!(parser.parse_arrow(), "", ":-");
        assert_expected_token!(parser.parse_arrow(), "-:", ":-");
        assert_expected_token!(parser.parse_open_parenthesis(), "", "(");
        assert_expected_token!(parser.parse_open_parenthesis(), "-:", "(");
        assert_expected_token!(parser.parse_close_parenthesis(), "", ")");
        assert_expected_token!(parser.parse_close_parenthesis(), "-:", ")");

        assert_parse_error!(
            parser.parse_base(),
            "@base <example.org .",
            ParseError::ExpectedBaseDeclaration
        );

        assert_parse_error!(
            parser.parse_type_name(),
            "https://example.org/non-existant-type-name",
            ParseError::ExpectedLogicalTypeName
        );

        assert_parse_error!(parser.parse_variable(), "!23", ParseError::ExpectedVariable);
        assert_parse_error!(parser.parse_variable(), "?23", ParseError::ExpectedVariable);
        assert_parse_error!(
            parser.parse_predicate_declaration(),
            "@declare p(InvalidTypeName) .",
            ParseError::ExpectedPredicateDeclaration
        );
        assert_parse_error!(
            parser.parse_program(),
            "@declare p(InvalidTypeName) .",
            ParseError::ExpectedPredicateDeclaration
        );

        assert_parse_error!(
            parser.parse_rule(),
            r"a(?X, !V) :- b23__#?\(?X, ?Y) .",
            ParseError::ExpectedRule,
        );
    }

    #[test]
    #[cfg_attr(miri, ignore)]
    fn parse_arithmetic_expressions() {
        let parser = RuleParser::new();

        let twenty_three = Term::Primitive(PrimitiveTerm::Constant(Constant::NumericLiteral(
            NumericLiteral::Integer(23),
        )));
        let fourty_two = Term::Primitive(PrimitiveTerm::Constant(Constant::NumericLiteral(
            NumericLiteral::Integer(42),
        )));
        let twenty_three_times_fourty_two = Term::Binary {
            operation: BinaryOperation::Multiplication,
            lhs: Box::new(twenty_three.clone()),
            rhs: Box::new(fourty_two),
        };

        assert_parse_error!(
            parser.parse_arithmetic_factor(),
            "",
            ParseError::ExpectedArithmeticFactor
        );
        assert_parse_error!(
<<<<<<< HEAD
            parser.parse_parenthesised_term_tree(),
            "",
            ParseError::ExpectedParenthesisedTermTree
=======
            parser.parse_parenthesised_term(),
            "",
            ParseError::ExpectedParenthesisedTerm
>>>>>>> ac399bba
        );
        assert_parse_error!(
            parser.parse_arithmetic_product(),
            "",
            ParseError::ExpectedArithmeticProduct
        );
        assert_parse_error!(
            parser.parse_arithmetic_expression(),
            "",
            ParseError::ExpectedArithmeticExpression
        );
        assert_parse!(parser.parse_arithmetic_factor(), "23", twenty_three);
        assert_parse!(parser.parse_arithmetic_expression(), "23", twenty_three);
        assert_parse!(
            parser.parse_arithmetic_product(),
            "23 * 42",
            twenty_three_times_fourty_two
        );
        assert_parse!(
            parser.parse_arithmetic_expression(),
            "23 * 42",
            twenty_three_times_fourty_two
        );

        assert_parse!(
            parser.parse_arithmetic_expression(),
            "23 + 23 * 42 + 42 - (23 * 42)",
            Term::Binary {
                operation: BinaryOperation::Subtraction,
                lhs: Box::new(Term::Binary {
                    operation: BinaryOperation::Addition,
                    lhs: Box::new(Term::Binary {
                        operation: BinaryOperation::Addition,
                        lhs: Box::new(Term::Primitive(PrimitiveTerm::Constant(
                            Constant::NumericLiteral(NumericLiteral::Integer(23),)
                        ))),
                        rhs: Box::new(Term::Binary {
                            operation: BinaryOperation::Multiplication,
                            lhs: Box::new(Term::Primitive(PrimitiveTerm::Constant(
                                Constant::NumericLiteral(NumericLiteral::Integer(23)),
                            ))),
                            rhs: Box::new(Term::Primitive(PrimitiveTerm::Constant(
                                Constant::NumericLiteral(NumericLiteral::Integer(42)),
                            ))),
                        })
                    }),
                    rhs: Box::new(Term::Primitive(PrimitiveTerm::Constant(
                        Constant::NumericLiteral(NumericLiteral::Integer(42),)
                    ))),
                }),
                rhs: Box::new(Term::Binary {
                    operation: BinaryOperation::Multiplication,
                    lhs: Box::new(Term::Primitive(PrimitiveTerm::Constant(
                        Constant::NumericLiteral(NumericLiteral::Integer(23))
                    ))),
                    rhs: Box::new(Term::Primitive(PrimitiveTerm::Constant(
                        Constant::NumericLiteral(NumericLiteral::Integer(42))
                    )))
                })
            }
        );
    }

    #[test]
    #[cfg_attr(miri, ignore)]
    fn program_statement_order() {
        assert_matches!(
            parse_program(
                r#"@output s .
                   s(?s, ?p, ?o) :- t(?s, ?p, ?o) .
                   @source t[3]: load-rdf("triples.nt") .
                  "#
            ),
            Ok(_)
        );

        let parser = RuleParser::new();
        assert_parse_error!(
            parser.parse_program(),
            "@base <foo> . @base <bar> .",
            ParseError::LateBaseDeclaration
        );

        assert_parse_error!(
            parser.parse_program(),
            "@prefix f: <foo> . @base <bar> .",
            ParseError::LateBaseDeclaration
        );

        assert_parse_error!(
            parser.parse_program(),
            "@output p . @base <bar> .",
            ParseError::LateBaseDeclaration
        );

        assert_parse_error!(
            parser.parse_program(),
            "@output p . @prefix g: <foo> .",
            ParseError::LatePrefixDeclaration
        );
    }

    #[test]
<<<<<<< HEAD
    fn parse_function_terms() {
        let parser = RuleParser::new();

        let twenty_three = TermTree::leaf(Term::NumericLiteral(NumericLiteral::Integer(23)));
        let fourty_two = TermTree::leaf(Term::NumericLiteral(NumericLiteral::Integer(42)));
        let twenty_three_times_fourty_two = TermTree::tree(
            TermOperation::Multiplication,
            vec![twenty_three.clone(), fourty_two.clone()],
        );
=======
    #[cfg_attr(miri, ignore)]
    fn parse_function_terms() {
        let parser = RuleParser::new();

        let twenty_three = Term::Primitive(PrimitiveTerm::Constant(Constant::NumericLiteral(
            NumericLiteral::Integer(23),
        )));
        let fourty_two = Term::Primitive(PrimitiveTerm::Constant(Constant::NumericLiteral(
            NumericLiteral::Integer(42),
        )));
        let twenty_three_times_fourty_two = Term::Binary {
            operation: BinaryOperation::Multiplication,
            lhs: Box::new(twenty_three.clone()),
            rhs: Box::new(fourty_two.clone()),
        };
>>>>>>> ac399bba

        assert_parse_error!(
            parser.parse_function_term(),
            "",
            ParseError::ExpectedFunctionTerm
        );

<<<<<<< HEAD
        let nullary_function = TermTree::tree(
            TermOperation::Function(Identifier(String::from("nullary_function"))),
            vec![],
        );
=======
        let nullary_function = Term::Function(Identifier(String::from("nullary_function")), vec![]);
>>>>>>> ac399bba
        assert_parse!(
            parser.parse_function_term(),
            "nullary_function()",
            nullary_function
        );
        assert_parse!(
            parser.parse_function_term(),
            "nullary_function(   )",
            nullary_function
        );
        assert_parse_error!(
            parser.parse_function_term(),
            "nullary_function(  () )",
            ParseError::ExpectedFunctionTerm
        );

<<<<<<< HEAD
        let unary_function = TermTree::tree(
            TermOperation::Function(Identifier(String::from("unary_function"))),
=======
        let unary_function = Term::Function(
            Identifier(String::from("unary_function")),
>>>>>>> ac399bba
            vec![fourty_two.clone()],
        );
        assert_parse!(
            parser.parse_function_term(),
            "unary_function(42)",
            unary_function
        );
        assert_parse!(
            parser.parse_function_term(),
            "unary_function((42))",
            unary_function
        );
        assert_parse!(
            parser.parse_function_term(),
            "unary_function(( (42 )))",
            unary_function
        );

<<<<<<< HEAD
        let binary_function = TermTree::tree(
            TermOperation::Function(Identifier(String::from("binary_function"))),
=======
        let binary_function = Term::Function(
            Identifier(String::from("binary_function")),
>>>>>>> ac399bba
            vec![fourty_two.clone(), twenty_three.clone()],
        );
        assert_parse!(
            parser.parse_function_term(),
            "binary_function(42, 23)",
            binary_function
        );

<<<<<<< HEAD
        let function_with_nested_algebraic_expression = TermTree::tree(
            TermOperation::Function(Identifier(String::from("function"))),
=======
        let function_with_nested_algebraic_expression = Term::Function(
            Identifier(String::from("function")),
>>>>>>> ac399bba
            vec![twenty_three_times_fourty_two],
        );
        assert_parse!(
            parser.parse_function_term(),
            "function( 23 *42)",
            function_with_nested_algebraic_expression
        );

<<<<<<< HEAD
        let nested_function = TermTree::tree(
            TermOperation::Function(Identifier(String::from("nested_function"))),
            vec![nullary_function.clone()],
        );
=======
        let nested_function = Term::Function(
            Identifier(String::from("nested_function")),
            vec![nullary_function.clone()],
        );

>>>>>>> ac399bba
        assert_parse!(
            parser.parse_function_term(),
            "nested_function(nullary_function())",
            nested_function
        );

<<<<<<< HEAD
        let triple_nested_function = TermTree::tree(
            TermOperation::Function(Identifier(String::from("nested_function"))),
            vec![TermTree::tree(
                TermOperation::Function(Identifier(String::from("nested_function"))),
                vec![TermTree::tree(
                    TermOperation::Function(Identifier(String::from("nested_function"))),
=======
        let triple_nested_function = Term::Function(
            Identifier(String::from("nested_function")),
            vec![Term::Function(
                Identifier(String::from("nested_function")),
                vec![Term::Function(
                    Identifier(String::from("nested_function")),
>>>>>>> ac399bba
                    vec![nullary_function.clone()],
                )],
            )],
        );
        assert_parse!(
            parser.parse_function_term(),
            "nested_function(  nested_function(  (nested_function(nullary_function()) )  ))",
            triple_nested_function
        );
    }

    #[test]
<<<<<<< HEAD
    fn parse_term_trees() {
        let parser = RuleParser::new();

        assert_parse_error!(parser.parse_term_tree(), "", ParseError::ExpectedTermTree);

        assert_parse!(
            parser.parse_term_tree(),
            "constant",
            TermTree::leaf(Term::Constant(Identifier(String::from("constant"))))
=======
    fn parse_terms() {
        let parser = RuleParser::new();

        assert_parse_error!(parser.parse_term(), "", ParseError::ExpectedTerm);

        assert_parse!(
            parser.parse_term(),
            "constant",
            Term::Primitive(PrimitiveTerm::Constant(Constant::Abstract(Identifier(
                String::from("constant")
            ))))
>>>>>>> ac399bba
        );
    }

    #[test]
    fn parse_aggregates() {
        let parser = RuleParser::new();

        assert_parse_error!(parser.parse_aggregate(), "", ParseError::ExpectedAggregate);

        assert_parse!(
            parser.parse_aggregate(),
            "#min(?VARIABLE)",
<<<<<<< HEAD
            Term::Aggregate(Aggregate {
                aggregate_identifier: Identifier(String::from("min")),
                variable_identifiers: vec![Identifier(String::from("VARIABLE"))]
            })
        );

        assert_parse!(
            parser.parse_aggregate(),
            "#test(?VAR1, ?VAR2)",
            Term::Aggregate(Aggregate {
                aggregate_identifier: Identifier(String::from("test")),
                variable_identifiers: vec![
                    Identifier(String::from("VAR1")),
                    Identifier(String::from("VAR2"))
                ]
            })
        );
=======
            Term::Aggregation(Aggregate {
                logical_aggregate_operation: LogicalAggregateOperation::MinNumber,
                terms: vec![PrimitiveTerm::Variable(Variable::Universal(Identifier(
                    String::from("VARIABLE")
                )))]
            })
        );

        assert_parse_error!(
            parser.parse_aggregate(),
            "#test(?VAR1, ?VAR2)",
            ParseError::ExpectedAggregate
        )
    }

    #[test]
    fn parse_unary_function() {
        let parser = RuleParser::new();

        let expression = "Abs(4)";
        let expected_term = Term::Unary(
            UnaryOperation::Abs,
            Box::new(Term::Primitive(PrimitiveTerm::Constant(
                Constant::NumericLiteral(NumericLiteral::Integer(4)),
            ))),
        );

        assert_parse!(parser.parse_arithmetic_factor(), expression, expected_term);
    }

    #[test]
    fn parse_arithmetic_and_functions() {
        let parser = RuleParser::new();

        let expression = "5 * Abs(Sqrt(4) - 3)";

        let expected_term = Term::Binary {
            operation: BinaryOperation::Multiplication,
            lhs: Box::new(Term::Primitive(PrimitiveTerm::Constant(
                Constant::NumericLiteral(NumericLiteral::Integer(5)),
            ))),
            rhs: Box::new(Term::Unary(
                UnaryOperation::Abs,
                Box::new(Term::Binary {
                    operation: BinaryOperation::Subtraction,
                    lhs: Box::new(Term::Unary(
                        UnaryOperation::SquareRoot,
                        Box::new(Term::Primitive(PrimitiveTerm::Constant(
                            Constant::NumericLiteral(NumericLiteral::Integer(4)),
                        ))),
                    )),
                    rhs: Box::new(Term::Primitive(PrimitiveTerm::Constant(
                        Constant::NumericLiteral(NumericLiteral::Integer(3)),
                    ))),
                }),
            )),
        };

        assert_parse!(parser.parse_term(), expression, expected_term);
    }

    #[test]
    fn parse_assignment() {
        let parser = RuleParser::new();

        let expression = "?X = Abs(?Y - 5) * (7 + ?Z)";

        let variable = Term::Primitive(PrimitiveTerm::Variable(Variable::Universal(Identifier(
            "X".to_string(),
        ))));

        let term = Term::Binary {
            operation: BinaryOperation::Multiplication,
            lhs: Box::new(Term::Unary(
                UnaryOperation::Abs,
                Box::new(Term::Binary {
                    operation: BinaryOperation::Subtraction,
                    lhs: Box::new(Term::Primitive(PrimitiveTerm::Variable(
                        Variable::Universal(Identifier::new("Y".to_string())),
                    ))),
                    rhs: Box::new(Term::Primitive(PrimitiveTerm::Constant(
                        Constant::NumericLiteral(NumericLiteral::Integer(5)),
                    ))),
                }),
            )),
            rhs: Box::new(Term::Binary {
                operation: BinaryOperation::Addition,
                lhs: Box::new(Term::Primitive(PrimitiveTerm::Constant(
                    Constant::NumericLiteral(NumericLiteral::Integer(7)),
                ))),
                rhs: Box::new(Term::Primitive(PrimitiveTerm::Variable(
                    Variable::Universal(Identifier::new("Z".to_string())),
                ))),
            }),
        };

        let expected = Constraint::Equals(variable, term);

        assert_parse!(parser.parse_constraint(), expression, expected);
    }

    #[test]
    fn parse_complex_condition() {
        let parser = RuleParser::new();

        let expression = "Abs(?X - ?Y) <= ?Z + Sqrt(?Y)";

        let left_term = Term::Unary(
            UnaryOperation::Abs,
            Box::new(Term::Binary {
                operation: BinaryOperation::Subtraction,
                lhs: Box::new(Term::Primitive(PrimitiveTerm::Variable(
                    Variable::Universal(Identifier(String::from("X"))),
                ))),
                rhs: Box::new(Term::Primitive(PrimitiveTerm::Variable(
                    Variable::Universal(Identifier(String::from("Y"))),
                ))),
            }),
        );

        let right_term = Term::Binary {
            operation: BinaryOperation::Addition,
            lhs: Box::new(Term::Primitive(PrimitiveTerm::Variable(
                Variable::Universal(Identifier(String::from("Z"))),
            ))),
            rhs: Box::new(Term::Unary(
                UnaryOperation::SquareRoot,
                Box::new(Term::Primitive(PrimitiveTerm::Variable(
                    Variable::Universal(Identifier(String::from("Y"))),
                ))),
            )),
        };

        let expected = Constraint::LessThanEq(left_term, right_term);

        assert_parse!(parser.parse_constraint(), expression, expected);
>>>>>>> ac399bba
    }
}<|MERGE_RESOLUTION|>--- conflicted
+++ resolved
@@ -789,11 +789,7 @@
                     let (remainder, predicate) = self.parse_iri_like_identifier()(input)?;
                     let (remainder, terms) = delimited(
                         self.parse_open_parenthesis(),
-<<<<<<< HEAD
-                        cut(separated_list1(self.parse_comma(), self.parse_term_tree())),
-=======
                         cut(separated_list1(self.parse_comma(), self.parse_term())),
->>>>>>> ac399bba
                         cut(self.parse_close_parenthesis()),
                     )(remainder)?;
 
@@ -814,14 +810,6 @@
         traced(
             "parse_primitive_term",
             map_error(
-<<<<<<< HEAD
-                alt((
-                    parse_ground_term(&self.prefixes),
-                    self.parse_variable(),
-                    self.parse_aggregate(),
-                )),
-                || ParseError::ExpectedTerm,
-=======
                 alt((parse_ground_term(&self.prefixes), self.parse_variable())),
                 || ParseError::ExpectedPrimitiveTerm,
             ),
@@ -869,36 +857,6 @@
                             .at(input),
                         ))
                     }
-                },
-                || ParseError::ExpectedAggregate,
->>>>>>> ac399bba
-            ),
-        )
-    }
-
-    /// Parse an aggregate term.
-    pub fn parse_aggregate(&'a self) -> impl FnMut(Span<'a>) -> IntermediateResult<Term> {
-        traced(
-            "parse_aggregate",
-            map_error(
-                move |input| {
-                    let (remainder, _) = nom::character::complete::char('#')(input)?;
-                    let (remainder, aggregate_identifier) =
-                        self.parse_bare_iri_like_identifier()(remainder)?;
-                    let (remainder, variable_identifiers) = self.parenthesised(separated_list1(
-                        self.parse_comma(),
-                        map(self.parse_universal_variable(), |variable| match variable {
-                            Variable::Universal(identifier) => identifier,
-                            Variable::Existential(_) => panic!(),
-                        }),
-                    ))(remainder)?;
-
-                    let aggregate = Aggregate {
-                        aggregate_identifier,
-                        variable_identifiers,
-                    };
-
-                    Ok((remainder, Term::Aggregate(aggregate)))
                 },
                 || ParseError::ExpectedAggregate,
             ),
@@ -1033,86 +991,43 @@
     /// This may consist of:
     /// * A function term
     /// * An arithmetic expression, which handles e.g. precedence of addition over multiplication
-<<<<<<< HEAD
-    pub fn parse_term_tree(&'a self) -> impl FnMut(Span<'a>) -> IntermediateResult<TermTree> {
-        traced(
-            "parse_term_tree",
-=======
     pub fn parse_term(&'a self) -> impl FnMut(Span<'a>) -> IntermediateResult<Term> {
         traced(
             "parse_term",
->>>>>>> ac399bba
             map_error(
                 move |input| {
                     delimited(
                         multispace_or_comment0,
                         alt((
-<<<<<<< HEAD
-                            self.parse_function_term(),
-                            self.parse_arithmetic_expression(),
-                            self.parse_parenthesised_term_tree(),
-=======
                             self.parse_arithmetic_expression(),
                             self.parse_parenthesised_term(),
                             self.parse_function_term(),
                             self.parse_aggregate(),
->>>>>>> ac399bba
                         )),
                         multispace_or_comment0,
                     )(input)
                 },
-<<<<<<< HEAD
-                || ParseError::ExpectedTermTree,
-=======
                 || ParseError::ExpectedTerm,
->>>>>>> ac399bba
             ),
         )
     }
 
     /// Parse a parenthesised term tree.
-<<<<<<< HEAD
-    pub fn parse_parenthesised_term_tree(
-        &'a self,
-    ) -> impl FnMut(Span<'a>) -> IntermediateResult<TermTree> {
-        traced(
-            "parse_parenthesised_term_tree",
-            map_error(self.parenthesised(self.parse_term_tree()), || {
-                ParseError::ExpectedParenthesisedTermTree
-=======
     pub fn parse_parenthesised_term(&'a self) -> impl FnMut(Span<'a>) -> IntermediateResult<Term> {
         traced(
             "parse_parenthesised_term",
             map_error(self.parenthesised(self.parse_term()), || {
                 ParseError::ExpectedParenthesisedTerm
->>>>>>> ac399bba
             }),
         )
     }
 
     /// Parse a function term, possibly with nested term trees.
-<<<<<<< HEAD
-    pub fn parse_function_term(&'a self) -> impl FnMut(Span<'a>) -> IntermediateResult<TermTree> {
-=======
     pub fn parse_function_term(&'a self) -> impl FnMut(Span<'a>) -> IntermediateResult<Term> {
->>>>>>> ac399bba
         traced(
             "parse_function_term",
             map_error(
                 move |input| {
-<<<<<<< HEAD
-                    let (remainder, identifier) = self.parse_iri_like_identifier()(input)?;
-
-                    let (remainder, subtrees) = (self.parenthesised(separated_list0(
-                        self.parse_comma(),
-                        self.parse_term_tree(),
-                    )))(remainder)?;
-
-                    Ok((
-                        remainder,
-                        TermTree::tree(TermOperation::Function(identifier), subtrees),
-                    ))
-=======
                     let (remainder, name) = self.parse_iri_like_identifier()(input)?;
 
                     if let Ok(op) = UnaryOperation::construct_from_name(&name.0) {
@@ -1128,7 +1043,6 @@
 
                         Ok((remainder, Term::Function(name, subterms)))
                     }
->>>>>>> ac399bba
                 },
                 || ParseError::ExpectedFunctionTerm,
             ),
@@ -1205,26 +1119,16 @@
             "parse_arithmetic_factor",
             map_error(
                 alt((
-<<<<<<< HEAD
-                    map(self.parse_term(), TermTree::leaf),
-                    self.parse_parenthesised_term_tree(),
-=======
                     self.parse_function_term(),
                     map(self.parse_primitive_term(), Term::Primitive),
                     self.parse_parenthesised_term(),
->>>>>>> ac399bba
                 )),
                 || ParseError::ExpectedArithmeticFactor,
             ),
         )
     }
 
-<<<<<<< HEAD
-    /// Fold a sequence of [Term trees][TermTree] interleaved with
-    /// [Term operations][TermOperation] into a single [`TermTree`].
-=======
     /// Fold a sequence of ([`ArithmeticOperator`], [`PrimitiveTerm`]) pairs into a single [`Term`].
->>>>>>> ac399bba
     fn fold_arithmetic_expressions(
         initial: Term,
         sequence: Vec<(ArithmeticOperator, Term)>,
@@ -1241,20 +1145,10 @@
                 Division => BinaryOperation::Division,
             };
 
-<<<<<<< HEAD
-            match operation {
-                Addition => TermTree::tree(Addition, subtrees),
-                Subtraction => TermTree::tree(Subtraction, subtrees),
-                Multiplication => TermTree::tree(Multiplication, subtrees),
-                Division => TermTree::tree(Division, subtrees),
-                Term(term) => TermTree::leaf(term),
-                Function(_) => panic!("expressions folding is not implemented for functions"),
-=======
             Term::Binary {
                 operation,
                 lhs: Box::new(acc),
                 rhs: Box::new(expression),
->>>>>>> ac399bba
             }
         })
     }
@@ -1914,15 +1808,9 @@
             ParseError::ExpectedArithmeticFactor
         );
         assert_parse_error!(
-<<<<<<< HEAD
-            parser.parse_parenthesised_term_tree(),
-            "",
-            ParseError::ExpectedParenthesisedTermTree
-=======
             parser.parse_parenthesised_term(),
             "",
             ParseError::ExpectedParenthesisedTerm
->>>>>>> ac399bba
         );
         assert_parse_error!(
             parser.parse_arithmetic_product(),
@@ -2026,17 +1914,6 @@
     }
 
     #[test]
-<<<<<<< HEAD
-    fn parse_function_terms() {
-        let parser = RuleParser::new();
-
-        let twenty_three = TermTree::leaf(Term::NumericLiteral(NumericLiteral::Integer(23)));
-        let fourty_two = TermTree::leaf(Term::NumericLiteral(NumericLiteral::Integer(42)));
-        let twenty_three_times_fourty_two = TermTree::tree(
-            TermOperation::Multiplication,
-            vec![twenty_three.clone(), fourty_two.clone()],
-        );
-=======
     #[cfg_attr(miri, ignore)]
     fn parse_function_terms() {
         let parser = RuleParser::new();
@@ -2052,7 +1929,6 @@
             lhs: Box::new(twenty_three.clone()),
             rhs: Box::new(fourty_two.clone()),
         };
->>>>>>> ac399bba
 
         assert_parse_error!(
             parser.parse_function_term(),
@@ -2060,14 +1936,7 @@
             ParseError::ExpectedFunctionTerm
         );
 
-<<<<<<< HEAD
-        let nullary_function = TermTree::tree(
-            TermOperation::Function(Identifier(String::from("nullary_function"))),
-            vec![],
-        );
-=======
         let nullary_function = Term::Function(Identifier(String::from("nullary_function")), vec![]);
->>>>>>> ac399bba
         assert_parse!(
             parser.parse_function_term(),
             "nullary_function()",
@@ -2084,13 +1953,8 @@
             ParseError::ExpectedFunctionTerm
         );
 
-<<<<<<< HEAD
-        let unary_function = TermTree::tree(
-            TermOperation::Function(Identifier(String::from("unary_function"))),
-=======
         let unary_function = Term::Function(
             Identifier(String::from("unary_function")),
->>>>>>> ac399bba
             vec![fourty_two.clone()],
         );
         assert_parse!(
@@ -2109,13 +1973,8 @@
             unary_function
         );
 
-<<<<<<< HEAD
-        let binary_function = TermTree::tree(
-            TermOperation::Function(Identifier(String::from("binary_function"))),
-=======
         let binary_function = Term::Function(
             Identifier(String::from("binary_function")),
->>>>>>> ac399bba
             vec![fourty_two.clone(), twenty_three.clone()],
         );
         assert_parse!(
@@ -2124,13 +1983,8 @@
             binary_function
         );
 
-<<<<<<< HEAD
-        let function_with_nested_algebraic_expression = TermTree::tree(
-            TermOperation::Function(Identifier(String::from("function"))),
-=======
         let function_with_nested_algebraic_expression = Term::Function(
             Identifier(String::from("function")),
->>>>>>> ac399bba
             vec![twenty_three_times_fourty_two],
         );
         assert_parse!(
@@ -2139,39 +1993,23 @@
             function_with_nested_algebraic_expression
         );
 
-<<<<<<< HEAD
-        let nested_function = TermTree::tree(
-            TermOperation::Function(Identifier(String::from("nested_function"))),
-            vec![nullary_function.clone()],
-        );
-=======
         let nested_function = Term::Function(
             Identifier(String::from("nested_function")),
             vec![nullary_function.clone()],
         );
 
->>>>>>> ac399bba
         assert_parse!(
             parser.parse_function_term(),
             "nested_function(nullary_function())",
             nested_function
         );
 
-<<<<<<< HEAD
-        let triple_nested_function = TermTree::tree(
-            TermOperation::Function(Identifier(String::from("nested_function"))),
-            vec![TermTree::tree(
-                TermOperation::Function(Identifier(String::from("nested_function"))),
-                vec![TermTree::tree(
-                    TermOperation::Function(Identifier(String::from("nested_function"))),
-=======
         let triple_nested_function = Term::Function(
             Identifier(String::from("nested_function")),
             vec![Term::Function(
                 Identifier(String::from("nested_function")),
                 vec![Term::Function(
                     Identifier(String::from("nested_function")),
->>>>>>> ac399bba
                     vec![nullary_function.clone()],
                 )],
             )],
@@ -2184,17 +2022,6 @@
     }
 
     #[test]
-<<<<<<< HEAD
-    fn parse_term_trees() {
-        let parser = RuleParser::new();
-
-        assert_parse_error!(parser.parse_term_tree(), "", ParseError::ExpectedTermTree);
-
-        assert_parse!(
-            parser.parse_term_tree(),
-            "constant",
-            TermTree::leaf(Term::Constant(Identifier(String::from("constant"))))
-=======
     fn parse_terms() {
         let parser = RuleParser::new();
 
@@ -2206,7 +2033,6 @@
             Term::Primitive(PrimitiveTerm::Constant(Constant::Abstract(Identifier(
                 String::from("constant")
             ))))
->>>>>>> ac399bba
         );
     }
 
@@ -2219,25 +2045,6 @@
         assert_parse!(
             parser.parse_aggregate(),
             "#min(?VARIABLE)",
-<<<<<<< HEAD
-            Term::Aggregate(Aggregate {
-                aggregate_identifier: Identifier(String::from("min")),
-                variable_identifiers: vec![Identifier(String::from("VARIABLE"))]
-            })
-        );
-
-        assert_parse!(
-            parser.parse_aggregate(),
-            "#test(?VAR1, ?VAR2)",
-            Term::Aggregate(Aggregate {
-                aggregate_identifier: Identifier(String::from("test")),
-                variable_identifiers: vec![
-                    Identifier(String::from("VAR1")),
-                    Identifier(String::from("VAR2"))
-                ]
-            })
-        );
-=======
             Term::Aggregation(Aggregate {
                 logical_aggregate_operation: LogicalAggregateOperation::MinNumber,
                 terms: vec![PrimitiveTerm::Variable(Variable::Universal(Identifier(
@@ -2374,6 +2181,5 @@
         let expected = Constraint::LessThanEq(left_term, right_term);
 
         assert_parse!(parser.parse_constraint(), expression, expected);
->>>>>>> ac399bba
     }
 }