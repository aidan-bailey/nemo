--- conflicted
+++ resolved
@@ -1,28 +1,10 @@
 //! Management of resource providers, handling of decompression and resolution of resources to readers.
 
-<<<<<<< HEAD
-use nemo_physical::{
-    datasources::{TableProvider, TableWriter},
-    error::ReadingError,
-    management::database::TableSource,
-};
-
-use crate::{
-    error::Error,
-    io::{
-        formats::{DSVReader, RDFTriplesReader},
-        resource_providers::ResourceProviders,
-    },
-    model::NativeDataSource,
-=======
 use nemo_physical::management::database::TableSource;
 
-use crate::{
-    error::Error,
-    io::{formats::types::ImportSpec, resource_providers::ResourceProviders},
-    model::{PrimitiveType, TupleConstraint},
->>>>>>> e9935075
-};
+use crate::{error::Error, io::resource_providers::ResourceProviders};
+
+use super::formats::types::ImportSpec;
 
 /// Manages everything related to resolving the inputs of a Nemo program.
 /// Currently, this is only the resource providers.
@@ -39,60 +21,9 @@
     }
 
     /// Constructs a [`TableSource`] from the given [import specificiation][ImportSpec].
-    pub fn import_table(
-        &self,
-<<<<<<< HEAD
-        data_source: NativeDataSource,
-    ) -> Result<TableSource, Error> {
-        let resolver = Box::new(NativeDataSourceResolver {
-            resource_providers: self.resource_providers.clone(),
-            data_source,
-        });
-
-        Ok(TableSource::FileReader(resolver))
-    }
-}
-
-/// Implements [`TableProvider`] by resolving the [`NativeDataSource`] upon read request.
-#[derive(Debug)]
-pub struct NativeDataSourceResolver {
-    resource_providers: ResourceProviders,
-    data_source: NativeDataSource,
-}
-
-impl NativeDataSourceResolver {
-    fn resolve_data_source(self) -> Result<Box<dyn TableProvider>, ReadingError> {
-        match &self.data_source {
-            NativeDataSource::DsvFile(dsv_file) => {
-                let dsv_reader = DSVReader::dsv(self.resource_providers.clone(), dsv_file);
-                Ok(Box::new(dsv_reader))
-            }
-            NativeDataSource::RdfFile(rdf_file) => {
-                let rdf_reader = RDFTriplesReader::new(self.resource_providers.clone(), rdf_file);
-                Ok(Box::new(rdf_reader))
-            }
-            NativeDataSource::SparqlQuery(_) => {
-                todo!("SPARQL query data sources are not yet implemented")
-            }
-        }
-    }
-}
-
-impl TableProvider for NativeDataSourceResolver {
-    fn provide_table_data(
-        self: Box<Self>,
-        table_writer: &mut TableWriter,
-    ) -> Result<(), Box<dyn std::error::Error>> {
-        let table_reader = self.resolve_data_source()?;
-        table_reader.provide_table_data(table_writer)
-=======
-        import_spec: &ImportSpec,
-        inferred_types: Vec<PrimitiveType>,
-    ) -> Result<TableSource, Error> {
-        Ok(TableSource::FileReader(import_spec.reader(
-            self.resource_providers.clone(),
-            &TupleConstraint::exact(inferred_types),
-        )?))
->>>>>>> e9935075
+    pub fn import_table(&self, import_spec: &ImportSpec) -> Result<TableSource, Error> {
+        Ok(TableSource::FileReader(
+            import_spec.reader(self.resource_providers.clone())?,
+        ))
     }
 }